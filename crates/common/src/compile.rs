<<<<<<< HEAD
//! Support for compiling [ethers::solc::Project].

use crate::{glob::GlobMatcher, term::SpinnerReporter, TestFunctionExt};
=======
//! Support for compiling [foundry_compilers::Project]
use crate::{compact_to_contract, glob::GlobMatcher, term, TestFunctionExt};
>>>>>>> 120ae66d
use comfy_table::{presets::ASCII_MARKDOWN, *};
use eyre::Result;
use foundry_block_explorers::contract::Metadata;
use foundry_compilers::{
    artifacts::{BytecodeObject, ContractBytecodeSome},
    remappings::Remapping,
    report::{BasicStdoutReporter, NoReporter, Report},
    Artifact, ArtifactId, FileFilter, Graph, Project, ProjectCompileOutput, ProjectPathsConfig,
    Solc, SolcConfig,
};
use std::{
    collections::{BTreeMap, HashMap},
    convert::Infallible,
    fmt::Display,
    path::{Path, PathBuf},
    result,
    str::FromStr,
};

/// Builder type to configure how to compile a project.
///
/// This is merely a wrapper for [`Project::compile()`] which also prints to stdout depending on its
/// settings.
#[derive(Clone, Debug)]
#[must_use = "this builder does nothing unless you call a `compile*` method"]
pub struct ProjectCompiler {
    /// Whether to compile in sparse mode.
    sparse: Option<bool>,

    /// Whether we are going to verify the contracts after compilation.
    verify: Option<bool>,

    /// Whether to also print contract names.
    print_names: Option<bool>,

    /// Whether to also print contract sizes.
    print_sizes: Option<bool>,

    /// Whether to print anything at all. Overrides other `print` options.
    quiet: Option<bool>,

    /// Files to exclude.
    filters: Vec<SkipBuildFilter>,

    /// Extra files to include, that are not necessarily in the project's source dir.
    files: Vec<PathBuf>,
}

impl Default for ProjectCompiler {
    #[inline]
    fn default() -> Self {
        Self::new()
    }
}

impl ProjectCompiler {
    /// Create a new builder with the default settings.
    #[inline]
    pub fn new() -> Self {
        Self {
            sparse: None,
            verify: None,
            print_names: None,
            print_sizes: None,
            quiet: Some(crate::Shell::get().verbosity().is_quiet()),
            filters: Vec::new(),
            files: Vec::new(),
        }
    }

    /// Sets whether to compile in sparse mode.
    #[inline]
    pub fn sparse(mut self, yes: bool) -> Self {
        self.sparse = Some(yes);
        self
    }

    /// Sets whether we are going to verify the contracts after compilation.
    #[inline]
    pub fn verify(mut self, yes: bool) -> Self {
        self.verify = Some(yes);
        self
    }

    /// Sets whether to print contract names.
    #[inline]
    pub fn print_names(mut self, yes: bool) -> Self {
        self.print_names = Some(yes);
        self
    }

    /// Sets whether to print contract sizes.
    #[inline]
    pub fn print_sizes(mut self, yes: bool) -> Self {
        self.print_sizes = Some(yes);
        self
    }

    /// Sets whether to print anything at all. Overrides other `print` options.
    #[inline]
    #[doc(alias = "silent")]
    pub fn quiet(mut self, yes: bool) -> Self {
        self.quiet = Some(yes);
        self
    }

    /// Do not print anything at all if true. Overrides other `print` options.
    #[inline]
    pub fn quiet_if(mut self, maybe: bool) -> Self {
        if maybe {
            self.quiet = Some(true);
        }
        self
    }

    /// Sets files to exclude.
    #[inline]
    pub fn filters(mut self, filters: impl IntoIterator<Item = SkipBuildFilter>) -> Self {
        self.filters.extend(filters);
        self
    }

    /// Sets extra files to include, that are not necessarily in the project's source dir.
    #[inline]
    pub fn files(mut self, files: impl IntoIterator<Item = PathBuf>) -> Self {
        self.files.extend(files);
        self
    }

    /// Compiles the project with [`Project::compile()`].
    pub fn compile(mut self, project: &Project) -> Result<ProjectCompileOutput> {
        // Taking is fine since we don't need these in `compile_with`.
        let filters = std::mem::take(&mut self.filters);
        let files = std::mem::take(&mut self.files);
        self.compile_with(project, || {
            if !files.is_empty() {
                project.compile_files(files)
            } else if !filters.is_empty() {
                project.compile_sparse(SkipBuildFilters(filters))
            } else {
                project.compile()
            }
            .map_err(Into::into)
        })
    }

    /// Compiles the project with [`Project::compile_sparse()`] and the given filter.
    ///
    /// This will emit artifacts only for files that match the given filter.
    /// Files that do _not_ match the filter are given a pruned output selection and do not generate
    /// artifacts.
    ///
    /// Note that this ignores previously set `filters` and `files`.
    pub fn compile_sparse<F: FileFilter + 'static>(
        self,
        project: &Project,
        filter: F,
    ) -> Result<ProjectCompileOutput> {
        self.compile_with(project, || project.compile_sparse(filter).map_err(Into::into))
    }

    /// Compiles the project with the given closure
    ///
    /// # Example
    ///
    /// ```no_run
    /// use foundry_common::compile::ProjectCompiler;
    /// let config = foundry_config::Config::load();
    /// let prj = config.project().unwrap();
    /// ProjectCompiler::default()
<<<<<<< HEAD
    ///     .compile_with(&prj, || Ok(prj.compile()?)).unwrap();
=======
    ///     .compile_with(&config.project().unwrap(), |prj| Ok(prj.compile()?))
    ///     .unwrap();
>>>>>>> 120ae66d
    /// ```
    #[instrument(target = "forge::compile", skip_all)]
    pub fn compile_with<F>(self, project: &Project, f: F) -> Result<ProjectCompileOutput>
    where
        F: FnOnce() -> Result<ProjectCompileOutput>,
    {
        // TODO: Avoid process::exit
        if !project.paths.has_input_files() {
            sh_eprintln!("Nothing to compile")?;
            // nothing to do here
            std::process::exit(0);
        }

<<<<<<< HEAD
        let quiet = self.quiet.unwrap_or(false);
        #[allow(clippy::collapsible_else_if)]
        let reporter = if quiet {
            Report::new(NoReporter::default())
        } else {
            if crate::Shell::get().is_err_tty() {
                Report::new(SpinnerReporter::spawn())
            } else {
                Report::new(BasicStdoutReporter::default())
            }
        };

        let output = ethers_solc::report::with_scoped(&reporter, || {
            tracing::debug!("compiling project");
=======
        let now = std::time::Instant::now();
        trace!("start compiling project");
>>>>>>> 120ae66d

            let timer = std::time::Instant::now();
            let r = f();
            let elapsed = timer.elapsed();

<<<<<<< HEAD
            tracing::debug!("finished compiling in {:.3}s", elapsed.as_secs_f64());
            r
        })?;

        if output.has_compiler_errors() {
            eyre::bail!("{output}")
        }

        if !quiet {
            if output.is_unchanged() {
                sh_println!("No files changed, compilation skipped")?;
            } else {
                // print the compiler output / warnings
                sh_println!("{output}")?;
            }
=======
        let elapsed = now.elapsed();
        trace!(?elapsed, "finished compiling");

        if output.has_compiler_errors() {
            warn!("compiled with errors");
            eyre::bail!(output.to_string())
        } else if output.is_unchanged() {
            println!("No files changed, compilation skipped");
            self.handle_output(&output);
        } else {
            // print the compiler output / warnings
            println!("{output}");
>>>>>>> 120ae66d

            self.handle_output(&output);
        }

        Ok(output)
    }

    /// If configured, this will print sizes or names
    fn handle_output(&self, output: &ProjectCompileOutput) {
        let print_names = self.print_names.unwrap_or(false);
        let print_sizes = self.print_sizes.unwrap_or(false);

        // print any sizes or names
        if print_names {
            let mut artifacts: BTreeMap<_, Vec<_>> = BTreeMap::new();
            for (name, (_, version)) in output.versioned_artifacts() {
                artifacts.entry(version).or_default().push(name);
            }
            for (version, names) in artifacts {
                let _ = sh_println!(
                    "  compiler version: {}.{}.{}",
                    version.major,
                    version.minor,
                    version.patch
                );
                for name in names {
                    let _ = sh_println!("    - {name}");
                }
            }
        }

        if print_sizes {
            // add extra newline if names were already printed
            if print_names {
                let _ = sh_println!();
            }

            let mut size_report = SizeReport { contracts: BTreeMap::new() };
            let artifacts: BTreeMap<_, _> = output.artifacts().collect();
            for (name, artifact) in artifacts {
                let size = deployed_contract_size(artifact).unwrap_or_default();

                let dev_functions =
                    artifact.abi.as_ref().map(|abi| abi.functions()).into_iter().flatten().filter(
                        |&func| {
                            func.name.is_test() ||
                                func.name == "IS_TEST" ||
                                func.name == "IS_SCRIPT"
                        },
                    );

                let is_dev_contract = dev_functions.count() > 0;
                size_report.contracts.insert(name, ContractInfo { size, is_dev_contract });
            }

            let _ = sh_println!("{size_report}");

            // TODO: avoid process::exit
            // exit with error if any contract exceeds the size limit, excluding test contracts.
            if size_report.exceeds_size_limit() {
                std::process::exit(1);
            }
        }
    }
}

/// Map over artifacts contract sources name -> file_id -> (source, contract)
#[derive(Default, Debug, Clone)]
pub struct ContractSources(pub HashMap<String, HashMap<u32, (String, ContractBytecodeSome)>>);

// https://eips.ethereum.org/EIPS/eip-170
const CONTRACT_SIZE_LIMIT: usize = 24576;

/// Contracts with info about their size
pub struct SizeReport {
    /// `contract name -> info`
    pub contracts: BTreeMap<String, ContractInfo>,
}

impl SizeReport {
    /// Returns the size of the largest contract, excluding test contracts.
    pub fn max_size(&self) -> usize {
        let mut max_size = 0;
        for contract in self.contracts.values() {
            if !contract.is_dev_contract && contract.size > max_size {
                max_size = contract.size;
            }
        }
        max_size
    }

    /// Returns true if any contract exceeds the size limit, excluding test contracts.
    pub fn exceeds_size_limit(&self) -> bool {
        self.max_size() > CONTRACT_SIZE_LIMIT
    }
}

impl Display for SizeReport {
    fn fmt(&self, f: &mut std::fmt::Formatter<'_>) -> Result<(), std::fmt::Error> {
        let mut table = Table::new();
        table.load_preset(ASCII_MARKDOWN);
        table.set_header([
            Cell::new("Contract").add_attribute(Attribute::Bold).fg(Color::Blue),
            Cell::new("Size (kB)").add_attribute(Attribute::Bold).fg(Color::Blue),
            Cell::new("Margin (kB)").add_attribute(Attribute::Bold).fg(Color::Blue),
        ]);

        let contracts = self.contracts.iter().filter(|(_, c)| !c.is_dev_contract && c.size > 0);
        for (name, contract) in contracts {
            let margin = CONTRACT_SIZE_LIMIT as isize - contract.size as isize;
            let color = match contract.size {
                0..=17999 => Color::Reset,
                18000..=CONTRACT_SIZE_LIMIT => Color::Yellow,
                _ => Color::Red,
            };

            table.add_row([
                Cell::new(name).fg(color),
                Cell::new(contract.size as f64 / 1000.0).fg(color),
                Cell::new(margin as f64 / 1000.0).fg(color),
            ]);
        }

        writeln!(f, "{table}")?;
        Ok(())
    }
}

/// Returns the size of the deployed contract
pub fn deployed_contract_size<T: Artifact>(artifact: &T) -> Option<usize> {
    let bytecode = artifact.get_deployed_bytecode_object()?;
    let size = match bytecode.as_ref() {
        BytecodeObject::Bytecode(bytes) => bytes.len(),
        BytecodeObject::Unlinked(unlinked) => {
            // we don't need to account for placeholders here, because library placeholders take up
            // 40 characters: `__$<library hash>$__` which is the same as a 20byte address in hex.
            let mut size = unlinked.as_bytes().len();
            if unlinked.starts_with("0x") {
                size -= 2;
            }
            // hex -> bytes
            size / 2
        }
    };
    Some(size)
}

/// How big the contract is and whether it is a dev contract where size limits can be neglected
#[derive(Debug, Clone, Copy)]
pub struct ContractInfo {
    /// size of the contract in bytes
    pub size: usize,
    /// A development contract is either a Script or a Test contract.
    pub is_dev_contract: bool,
}

<<<<<<< HEAD
=======
/// Compiles the provided [`Project`], throws if there's any compiler error and logs whether
/// compilation was successful or if there was a cache hit.
pub fn compile(
    project: &Project,
    print_names: bool,
    print_sizes: bool,
) -> Result<ProjectCompileOutput> {
    ProjectCompiler::new(print_names, print_sizes).compile(project)
}

/// Compiles the provided [`Project`], throws if there's any compiler error and logs whether
/// compilation was successful or if there was a cache hit.
///
/// Takes a list of [`SkipBuildFilter`] for files to exclude from the build.
pub fn compile_with_filter(
    project: &Project,
    print_names: bool,
    print_sizes: bool,
    skip: Vec<SkipBuildFilter>,
) -> Result<ProjectCompileOutput> {
    ProjectCompiler::with_filter(print_names, print_sizes, skip).compile(project)
}

/// Compiles the provided [`Project`] and does not throw if there's any compiler error
/// Doesn't print anything to stdout, thus is "suppressed".
pub fn try_suppress_compile(project: &Project) -> Result<ProjectCompileOutput> {
    Ok(foundry_compilers::report::with_scoped(
        &foundry_compilers::report::Report::new(NoReporter::default()),
        || project.compile(),
    )?)
}

/// Compiles the provided [`Project`], throws if there's any compiler error and logs whether
/// compilation was successful or if there was a cache hit.
/// Doesn't print anything to stdout, thus is "suppressed".
pub fn suppress_compile(project: &Project) -> Result<ProjectCompileOutput> {
    let output = try_suppress_compile(project)?;

    if output.has_compiler_errors() {
        eyre::bail!(output.to_string())
    }

    Ok(output)
}

/// Depending on whether the `skip` is empty this will [`suppress_compile_sparse`] or
/// [`suppress_compile`] and throw if there's any compiler error
pub fn suppress_compile_with_filter(
    project: &Project,
    skip: Vec<SkipBuildFilter>,
) -> Result<ProjectCompileOutput> {
    if skip.is_empty() {
        suppress_compile(project)
    } else {
        suppress_compile_sparse(project, SkipBuildFilters(skip))
    }
}

/// Depending on whether the `skip` is empty this will [`suppress_compile_sparse`] or
/// [`suppress_compile`] and does not throw if there's any compiler error
pub fn suppress_compile_with_filter_json(
    project: &Project,
    skip: Vec<SkipBuildFilter>,
) -> Result<ProjectCompileOutput> {
    if skip.is_empty() {
        try_suppress_compile(project)
    } else {
        try_suppress_compile_sparse(project, SkipBuildFilters(skip))
    }
}

/// Compiles the provided [`Project`],
/// Doesn't print anything to stdout, thus is "suppressed".
///
/// See [`Project::compile_sparse`]
pub fn try_suppress_compile_sparse<F: FileFilter + 'static>(
    project: &Project,
    filter: F,
) -> Result<ProjectCompileOutput> {
    Ok(foundry_compilers::report::with_scoped(
        &foundry_compilers::report::Report::new(NoReporter::default()),
        || project.compile_sparse(filter),
    )?)
}

/// Compiles the provided [`Project`], throws if there's any compiler error and logs whether
/// compilation was successful or if there was a cache hit.
/// Doesn't print anything to stdout, thus is "suppressed".
///
/// See [`Project::compile_sparse`]
pub fn suppress_compile_sparse<F: FileFilter + 'static>(
    project: &Project,
    filter: F,
) -> Result<ProjectCompileOutput> {
    let output = try_suppress_compile_sparse(project, filter)?;

    if output.has_compiler_errors() {
        eyre::bail!(output.to_string())
    }

    Ok(output)
}

/// Compile a set of files not necessarily included in the `project`'s source dir
///
/// If `silent` no solc related output will be emitted to stdout
pub fn compile_files(
    project: &Project,
    files: Vec<PathBuf>,
    silent: bool,
) -> Result<ProjectCompileOutput> {
    let output = if silent {
        foundry_compilers::report::with_scoped(
            &foundry_compilers::report::Report::new(NoReporter::default()),
            || project.compile_files(files),
        )
    } else {
        term::with_spinner_reporter(|| project.compile_files(files))
    }?;

    if output.has_compiler_errors() {
        eyre::bail!(output.to_string())
    }
    if !silent {
        println!("{output}");
    }

    Ok(output)
}

>>>>>>> 120ae66d
/// Compiles target file path.
///
/// If `verify` and it's a standalone script, throw error. Only allowed for projects.
///
/// **Note:** this expects the `target_path` to be absolute
pub fn compile_target_with_filter(
    target_path: &Path,
    project: &Project,
    verify: bool,
    skip: Vec<SkipBuildFilter>,
) -> Result<ProjectCompileOutput> {
    let graph = Graph::resolve(&project.paths)?;

    // Checking if it's a standalone script, or part of a project.
    let mut compiler = ProjectCompiler::new().filters(skip);
    if !graph.files().contains_key(target_path) {
        if verify {
            eyre::bail!("You can only verify deployments from inside a project! Make sure it exists with `forge tree`.");
        }
        compiler = compiler.files([target_path.into()]);
    }
    compiler.compile(project)
}

/// Compiles an Etherscan source from metadata by creating a project.
/// Returns the artifact_id, the file_id, and the bytecode
pub async fn compile_from_source(
    metadata: &Metadata,
) -> Result<(ArtifactId, u32, ContractBytecodeSome)> {
    let root = tempfile::tempdir()?;
    let root_path = root.path();
    let project = etherscan_project(metadata, root_path)?;

    let project_output = project.compile()?;

    if project_output.has_compiler_errors() {
        eyre::bail!("{project_output}")
    }

    let (artifact_id, file_id, contract) = project_output
        .into_artifacts()
        .find(|(artifact_id, _)| artifact_id.name == metadata.contract_name)
        .map(|(aid, art)| {
            (aid, art.source_file().expect("no source file").id, art.into_contract_bytecode())
        })
        .ok_or_else(|| {
            eyre::eyre!(
                "Unable to find bytecode in compiled output for contract: {}",
                metadata.contract_name
            )
        })?;
    let bytecode = compact_to_contract(contract)?;

    root.close()?;

    Ok((artifact_id, file_id, bytecode))
}

/// Creates a [Project] from an Etherscan source.
pub fn etherscan_project(metadata: &Metadata, target_path: impl AsRef<Path>) -> Result<Project> {
    let target_path = dunce::canonicalize(target_path.as_ref())?;
    let sources_path = target_path.join(&metadata.contract_name);
    metadata.source_tree().write_to(&target_path)?;

    let mut settings = metadata.source_code.settings()?.unwrap_or_default();

    // make remappings absolute with our root
    for remapping in settings.remappings.iter_mut() {
        let new_path = sources_path.join(remapping.path.trim_start_matches('/'));
        remapping.path = new_path.display().to_string();
    }

    // add missing remappings
    if !settings.remappings.iter().any(|remapping| remapping.name.starts_with("@openzeppelin/")) {
        let oz = Remapping {
            context: None,
            name: "@openzeppelin/".into(),
            path: sources_path.join("@openzeppelin").display().to_string(),
        };
        settings.remappings.push(oz);
    }

    // root/
    //   ContractName/
    //     [source code]
    let paths = ProjectPathsConfig::builder()
        .sources(sources_path.clone())
        .remappings(settings.remappings.clone())
        .build_with_root(sources_path);

    let v = metadata.compiler_version()?;
    let v = format!("{}.{}.{}", v.major, v.minor, v.patch);
    let solc = Solc::find_or_install_svm_version(v)?;

    Ok(Project::builder()
        .solc_config(SolcConfig::builder().settings(settings).build())
        .no_auto_detect()
        .paths(paths)
        .solc(solc)
        .ephemeral()
        .no_artifacts()
        .build()?)
}

/// Bundles multiple `SkipBuildFilter` into a single `FileFilter`
#[derive(Debug, Clone, Eq, PartialEq)]
pub struct SkipBuildFilters(pub Vec<SkipBuildFilter>);

impl FileFilter for SkipBuildFilters {
    /// Only returns a match if _no_  exclusion filter matches
    fn is_match(&self, file: &Path) -> bool {
        self.0.iter().all(|filter| filter.is_match(file))
    }
}

/// A filter that excludes matching contracts from the build
#[derive(Debug, Clone, Eq, PartialEq)]
pub enum SkipBuildFilter {
    /// Exclude all `.t.sol` contracts
    Tests,
    /// Exclude all `.s.sol` contracts
    Scripts,
    /// Exclude if the file matches
    Custom(String),
}

impl SkipBuildFilter {
    /// Returns the pattern to match against a file
    fn file_pattern(&self) -> &str {
        match self {
            SkipBuildFilter::Tests => ".t.sol",
            SkipBuildFilter::Scripts => ".s.sol",
            SkipBuildFilter::Custom(s) => s.as_str(),
        }
    }
}

impl<T: AsRef<str>> From<T> for SkipBuildFilter {
    fn from(s: T) -> Self {
        match s.as_ref() {
            "test" | "tests" => SkipBuildFilter::Tests,
            "script" | "scripts" => SkipBuildFilter::Scripts,
            s => SkipBuildFilter::Custom(s.to_string()),
        }
    }
}

impl FromStr for SkipBuildFilter {
    type Err = Infallible;

    fn from_str(s: &str) -> result::Result<Self, Self::Err> {
        Ok(s.into())
    }
}

impl FileFilter for SkipBuildFilter {
    /// Matches file only if the filter does not apply
    ///
    /// This is returns the inverse of `file.name.contains(pattern) || matcher.is_match(file)`
    fn is_match(&self, file: &Path) -> bool {
        fn exclude(file: &Path, pattern: &str) -> Option<bool> {
            let matcher: GlobMatcher = pattern.parse().unwrap();
            let file_name = file.file_name()?.to_str()?;
            Some(file_name.contains(pattern) || matcher.is_match(file.as_os_str().to_str()?))
        }

        !exclude(file, self.file_pattern()).unwrap_or_default()
    }
}

#[cfg(test)]
mod tests {
    use super::*;

    #[test]
    fn test_build_filter() {
        let file = Path::new("A.t.sol");
        assert!(!SkipBuildFilter::Tests.is_match(file));
        assert!(SkipBuildFilter::Scripts.is_match(file));
        assert!(!SkipBuildFilter::Custom("A.t".to_string()).is_match(file));

        let file = Path::new("A.s.sol");
        assert!(SkipBuildFilter::Tests.is_match(file));
        assert!(!SkipBuildFilter::Scripts.is_match(file));
        assert!(!SkipBuildFilter::Custom("A.s".to_string()).is_match(file));

        let file = Path::new("/home/test/Foo.sol");
        assert!(!SkipBuildFilter::Custom("*/test/**".to_string()).is_match(file));
        let file = Path::new("/home/script/Contract.sol");
        assert!(!SkipBuildFilter::Custom("*/script/**".to_string()).is_match(file));
    }
}<|MERGE_RESOLUTION|>--- conflicted
+++ resolved
@@ -1,11 +1,6 @@
-<<<<<<< HEAD
-//! Support for compiling [ethers::solc::Project].
-
-use crate::{glob::GlobMatcher, term::SpinnerReporter, TestFunctionExt};
-=======
 //! Support for compiling [foundry_compilers::Project]
-use crate::{compact_to_contract, glob::GlobMatcher, term, TestFunctionExt};
->>>>>>> 120ae66d
+
+use crate::{compact_to_contract, glob::GlobMatcher, term, term::SpinnerReporter, TestFunctionExt};
 use comfy_table::{presets::ASCII_MARKDOWN, *};
 use eyre::Result;
 use foundry_block_explorers::contract::Metadata;
@@ -176,12 +171,8 @@
     /// let config = foundry_config::Config::load();
     /// let prj = config.project().unwrap();
     /// ProjectCompiler::default()
-<<<<<<< HEAD
-    ///     .compile_with(&prj, || Ok(prj.compile()?)).unwrap();
-=======
     ///     .compile_with(&config.project().unwrap(), |prj| Ok(prj.compile()?))
     ///     .unwrap();
->>>>>>> 120ae66d
     /// ```
     #[instrument(target = "forge::compile", skip_all)]
     pub fn compile_with<F>(self, project: &Project, f: F) -> Result<ProjectCompileOutput>
@@ -195,7 +186,6 @@
             std::process::exit(0);
         }
 
-<<<<<<< HEAD
         let quiet = self.quiet.unwrap_or(false);
         #[allow(clippy::collapsible_else_if)]
         let reporter = if quiet {
@@ -208,18 +198,13 @@
             }
         };
 
-        let output = ethers_solc::report::with_scoped(&reporter, || {
+        let output = foundry_compilers::report::with_scoped(&reporter, || {
             tracing::debug!("compiling project");
-=======
-        let now = std::time::Instant::now();
-        trace!("start compiling project");
->>>>>>> 120ae66d
 
             let timer = std::time::Instant::now();
             let r = f();
             let elapsed = timer.elapsed();
 
-<<<<<<< HEAD
             tracing::debug!("finished compiling in {:.3}s", elapsed.as_secs_f64());
             r
         })?;
@@ -235,20 +220,6 @@
                 // print the compiler output / warnings
                 sh_println!("{output}")?;
             }
-=======
-        let elapsed = now.elapsed();
-        trace!(?elapsed, "finished compiling");
-
-        if output.has_compiler_errors() {
-            warn!("compiled with errors");
-            eyre::bail!(output.to_string())
-        } else if output.is_unchanged() {
-            println!("No files changed, compilation skipped");
-            self.handle_output(&output);
-        } else {
-            // print the compiler output / warnings
-            println!("{output}");
->>>>>>> 120ae66d
 
             self.handle_output(&output);
         }
@@ -405,8 +376,6 @@
     pub is_dev_contract: bool,
 }
 
-<<<<<<< HEAD
-=======
 /// Compiles the provided [`Project`], throws if there's any compiler error and logs whether
 /// compilation was successful or if there was a cache hit.
 pub fn compile(
@@ -537,7 +506,6 @@
     Ok(output)
 }
 
->>>>>>> 120ae66d
 /// Compiles target file path.
 ///
 /// If `verify` and it's a standalone script, throw error. Only allowed for projects.
