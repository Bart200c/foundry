// We don't document function parameters individually so we can't enable `missing_docs` for this
// module. Instead, we emit custom diagnostics in `#[derive(Cheatcode)]`.
#![allow(missing_docs)]

use super::*;
use crate::Vm::ForgeContext;
use alloy_sol_types::sol;
use foundry_macros::Cheatcode;

sol! {
// Cheatcodes are marked as view/pure/none using the following rules:
// 0. A call's observable behaviour includes its return value, logs, reverts and state writes,
// 1. If you can influence a later call's observable behaviour, you're neither `view` nor `pure`
//    (you are modifying some state be it the EVM, interpreter, filesystem, etc),
// 2. Otherwise if you can be influenced by an earlier call, or if reading some state, you're `view`,
// 3. Otherwise you're `pure`.

/// Foundry cheatcodes interface.
#[derive(Debug, Cheatcode)] // Keep this list small to avoid unnecessary bloat.
#[sol(abi)]
interface Vm {
    //  ======== Types ========

    /// Error thrown by cheatcodes.
    error CheatcodeError(string message);

    /// A modification applied to either `msg.sender` or `tx.origin`. Returned by `readCallers`.
    enum CallerMode {
        /// No caller modification is currently active.
        None,
        /// A one time broadcast triggered by a `vm.broadcast()` call is currently active.
        Broadcast,
        /// A recurrent broadcast triggered by a `vm.startBroadcast()` call is currently active.
        RecurrentBroadcast,
        /// A one time prank triggered by a `vm.prank()` call is currently active.
        Prank,
        /// A recurrent prank triggered by a `vm.startPrank()` call is currently active.
        RecurrentPrank,
    }

    /// The kind of account access that occurred.
    enum AccountAccessKind {
        /// The account was called.
        Call,
        /// The account was called via delegatecall.
        DelegateCall,
        /// The account was called via callcode.
        CallCode,
        /// The account was called via staticcall.
        StaticCall,
        /// The account was created.
        Create,
        /// The account was selfdestructed.
        SelfDestruct,
        /// Synthetic access indicating the current context has resumed after a previous sub-context (AccountAccess).
        Resume,
        /// The account's balance was read.
        Balance,
        /// The account's codesize was read.
        Extcodesize,
        /// The account's codehash was read.
        Extcodehash,
        /// The account's code was copied.
        Extcodecopy,
    }

    /// Forge execution contexts.
    enum ForgeContext {
        /// Test group execution context (test, coverage or snapshot).
        TestGroup,
        /// `forge test` execution context.
        Test,
        /// `forge coverage` execution context.
        Coverage,
        /// `forge snapshot` execution context.
        Snapshot,
        /// Script group execution context (dry run, broadcast or resume).
        ScriptGroup,
        /// `forge script` execution context.
        ScriptDryRun,
        /// `forge script --broadcast` execution context.
        ScriptBroadcast,
        /// `forge script --resume` execution context.
        ScriptResume,
        /// Unknown `forge` execution context.
        Unknown,
    }

    /// An Ethereum log. Returned by `getRecordedLogs`.
    struct Log {
        /// The topics of the log, including the signature, if any.
        bytes32[] topics;
        /// The raw data of the log.
        bytes data;
        /// The address of the log's emitter.
        address emitter;
    }

    /// Gas used. Returned by `lastCallGas`.
    struct Gas {
        /// The gas limit of the call.
        uint64 gasLimit;
        /// The total gas used.
        uint64 gasTotalUsed;
        /// DEPRECATED: The amount of gas used for memory expansion. Ref: <https://github.com/foundry-rs/foundry/pull/7934#pullrequestreview-2069236939>
        // uint64 gasMemoryUsed;
        /// The amount of gas refunded.
        int64 gasRefunded;
        /// The amount of gas remaining.
        uint64 gasRemaining;
    }

    /// An RPC URL and its alias. Returned by `rpcUrlStructs`.
    struct Rpc {
        /// The alias of the RPC URL.
        string key;
        /// The RPC URL.
        string url;
    }

    /// An RPC log object. Returned by `eth_getLogs`.
    struct EthGetLogs {
        /// The address of the log's emitter.
        address emitter;
        /// The topics of the log, including the signature, if any.
        bytes32[] topics;
        /// The raw data of the log.
        bytes data;
        /// The block hash.
        bytes32 blockHash;
        /// The block number.
        uint64 blockNumber;
        /// The transaction hash.
        bytes32 transactionHash;
        /// The transaction index in the block.
        uint64 transactionIndex;
        /// The log index.
        uint256 logIndex;
        /// Whether the log was removed.
        bool removed;
    }

    /// A single entry in a directory listing. Returned by `readDir`.
    struct DirEntry {
        /// The error message, if any.
        string errorMessage;
        /// The path of the entry.
        string path;
        /// The depth of the entry.
        uint64 depth;
        /// Whether the entry is a directory.
        bool isDir;
        /// Whether the entry is a symlink.
        bool isSymlink;
    }

    /// Metadata information about a file.
    ///
    /// This structure is returned from the `fsMetadata` function and represents known
    /// metadata about a file such as its permissions, size, modification
    /// times, etc.
    struct FsMetadata {
        /// True if this metadata is for a directory.
        bool isDir;
        /// True if this metadata is for a symlink.
        bool isSymlink;
        /// The size of the file, in bytes, this metadata is for.
        uint256 length;
        /// True if this metadata is for a readonly (unwritable) file.
        bool readOnly;
        /// The last modification time listed in this metadata.
        uint256 modified;
        /// The last access time of this metadata.
        uint256 accessed;
        /// The creation time listed in this metadata.
        uint256 created;
    }

    /// A wallet with a public and private key.
    struct Wallet {
        /// The wallet's address.
        address addr;
        /// The wallet's public key `X`.
        uint256 publicKeyX;
        /// The wallet's public key `Y`.
        uint256 publicKeyY;
        /// The wallet's private key.
        uint256 privateKey;
    }

    /// The result of a `tryFfi` call.
    struct FfiResult {
        /// The exit code of the call.
        int32 exitCode;
        /// The optionally hex-decoded `stdout` data.
        bytes stdout;
        /// The `stderr` data.
        bytes stderr;
    }

    /// Information on the chain and fork.
    struct ChainInfo {
        /// The fork identifier. Set to zero if no fork is active.
        uint256 forkId;
        /// The chain ID of the current fork.
        uint256 chainId;
    }

    /// The storage accessed during an `AccountAccess`.
    struct StorageAccess {
        /// The account whose storage was accessed.
        address account;
        /// The slot that was accessed.
        bytes32 slot;
        /// If the access was a write.
        bool isWrite;
        /// The previous value of the slot.
        bytes32 previousValue;
        /// The new value of the slot.
        bytes32 newValue;
        /// If the access was reverted.
        bool reverted;
    }

    /// The result of a `stopAndReturnStateDiff` call.
    struct AccountAccess {
        /// The chain and fork the access occurred.
        ChainInfo chainInfo;
        /// The kind of account access that determines what the account is.
        /// If kind is Call, DelegateCall, StaticCall or CallCode, then the account is the callee.
        /// If kind is Create, then the account is the newly created account.
        /// If kind is SelfDestruct, then the account is the selfdestruct recipient.
        /// If kind is a Resume, then account represents a account context that has resumed.
        AccountAccessKind kind;
        /// The account that was accessed.
        /// It's either the account created, callee or a selfdestruct recipient for CREATE, CALL or SELFDESTRUCT.
        address account;
        /// What accessed the account.
        address accessor;
        /// If the account was initialized or empty prior to the access.
        /// An account is considered initialized if it has code, a
        /// non-zero nonce, or a non-zero balance.
        bool initialized;
        /// The previous balance of the accessed account.
        uint256 oldBalance;
        /// The potential new balance of the accessed account.
        /// That is, all balance changes are recorded here, even if reverts occurred.
        uint256 newBalance;
        /// Code of the account deployed by CREATE.
        bytes deployedCode;
        /// Value passed along with the account access
        uint256 value;
        /// Input data provided to the CREATE or CALL
        bytes data;
        /// If this access reverted in either the current or parent context.
        bool reverted;
        /// An ordered list of storage accesses made during an account access operation.
        StorageAccess[] storageAccesses;
        /// Call depth traversed during the recording of state differences
        uint64 depth;
    }

    // ======== EVM ========

    /// Gets the address for a given private key.
    #[cheatcode(group = Evm, safety = Safe)]
    function addr(uint256 privateKey) external pure returns (address keyAddr);

    /// Dump a genesis JSON file's `allocs` to disk.
    #[cheatcode(group = Evm, safety = Unsafe)]
    function dumpState(string calldata pathToStateJson) external;

    /// Gets the nonce of an account.
    #[cheatcode(group = Evm, safety = Safe)]
    function getNonce(address account) external view returns (uint64 nonce);

    /// Get the nonce of a `Wallet`.
    #[cheatcode(group = Evm, safety = Safe)]
    function getNonce(Wallet calldata wallet) external returns (uint64 nonce);

    /// Loads a storage slot from an address.
    #[cheatcode(group = Evm, safety = Safe)]
    function load(address target, bytes32 slot) external view returns (bytes32 data);

    /// Load a genesis JSON file's `allocs` into the in-memory revm state.
    #[cheatcode(group = Evm, safety = Unsafe)]
    function loadAllocs(string calldata pathToAllocsJson) external;

    // -------- Record Storage --------

    /// Records all storage reads and writes.
    #[cheatcode(group = Evm, safety = Safe)]
    function record() external;

    /// Gets all accessed reads and write slot from a `vm.record` session, for a given address.
    #[cheatcode(group = Evm, safety = Safe)]
    function accesses(address target) external returns (bytes32[] memory readSlots, bytes32[] memory writeSlots);

    /// Record all account accesses as part of CREATE, CALL or SELFDESTRUCT opcodes in order,
    /// along with the context of the calls
    #[cheatcode(group = Evm, safety = Safe)]
    function startStateDiffRecording() external;

    /// Returns an ordered array of all account accesses from a `vm.startStateDiffRecording` session.
    #[cheatcode(group = Evm, safety = Safe)]
    function stopAndReturnStateDiff() external returns (AccountAccess[] memory accountAccesses);

    // -------- Recording Map Writes --------

    /// Starts recording all map SSTOREs for later retrieval.
    #[cheatcode(group = Evm, safety = Safe)]
    function startMappingRecording() external;

    /// Stops recording all map SSTOREs for later retrieval and clears the recorded data.
    #[cheatcode(group = Evm, safety = Safe)]
    function stopMappingRecording() external;

    /// Gets the number of elements in the mapping at the given slot, for a given address.
    #[cheatcode(group = Evm, safety = Safe)]
    function getMappingLength(address target, bytes32 mappingSlot) external returns (uint256 length);

    /// Gets the elements at index idx of the mapping at the given slot, for a given address. The
    /// index must be less than the length of the mapping (i.e. the number of keys in the mapping).
    #[cheatcode(group = Evm, safety = Safe)]
    function getMappingSlotAt(address target, bytes32 mappingSlot, uint256 idx) external returns (bytes32 value);

    /// Gets the map key and parent of a mapping at a given slot, for a given address.
    #[cheatcode(group = Evm, safety = Safe)]
    function getMappingKeyAndParentOf(address target, bytes32 elementSlot)
        external
        returns (bool found, bytes32 key, bytes32 parent);

    // -------- Block and Transaction Properties --------

    /// Sets `block.chainid`.
    #[cheatcode(group = Evm, safety = Unsafe)]
    function chainId(uint256 newChainId) external;

    /// Sets `block.coinbase`.
    #[cheatcode(group = Evm, safety = Unsafe)]
    function coinbase(address newCoinbase) external;

    /// Sets `block.difficulty`.
    /// Not available on EVM versions from Paris onwards. Use `prevrandao` instead.
    /// Reverts if used on unsupported EVM versions.
    #[cheatcode(group = Evm, safety = Unsafe)]
    function difficulty(uint256 newDifficulty) external;

    /// Sets `block.basefee`.
    #[cheatcode(group = Evm, safety = Unsafe)]
    function fee(uint256 newBasefee) external;

    /// Sets `block.prevrandao`.
    /// Not available on EVM versions before Paris. Use `difficulty` instead.
    /// If used on unsupported EVM versions it will revert.
    #[cheatcode(group = Evm, safety = Unsafe)]
    function prevrandao(bytes32 newPrevrandao) external;
    /// Sets `block.prevrandao`.
    /// Not available on EVM versions before Paris. Use `difficulty` instead.
    /// If used on unsupported EVM versions it will revert.
    #[cheatcode(group = Evm, safety = Unsafe)]
    function prevrandao(uint256 newPrevrandao) external;

    /// Sets the blobhashes in the transaction.
    /// Not available on EVM versions before Cancun.
    /// If used on unsupported EVM versions it will revert.
    #[cheatcode(group = Evm, safety = Unsafe)]
    function blobhashes(bytes32[] calldata hashes) external;

    /// Gets the blockhashes from the current transaction.
    /// Not available on EVM versions before Cancun.
    /// If used on unsupported EVM versions it will revert.
    #[cheatcode(group = Evm, safety = Unsafe)]
    function getBlobhashes() external view returns (bytes32[] memory hashes);

    /// Sets `block.height`.
    #[cheatcode(group = Evm, safety = Unsafe)]
    function roll(uint256 newHeight) external;

    /// Gets the current `block.number`.
    /// You should use this instead of `block.number` if you use `vm.roll`, as `block.number` is assumed to be constant across a transaction,
    /// and as a result will get optimized out by the compiler.
    /// See https://github.com/foundry-rs/foundry/issues/6180
    #[cheatcode(group = Evm, safety = Safe)]
    function getBlockNumber() external view returns (uint256 height);

    /// Sets `tx.gasprice`.
    #[cheatcode(group = Evm, safety = Unsafe)]
    function txGasPrice(uint256 newGasPrice) external;

    /// Sets `block.timestamp`.
    #[cheatcode(group = Evm, safety = Unsafe)]
    function warp(uint256 newTimestamp) external;

    /// Gets the current `block.timestamp`.
    /// You should use this instead of `block.timestamp` if you use `vm.warp`, as `block.timestamp` is assumed to be constant across a transaction,
    /// and as a result will get optimized out by the compiler.
    /// See https://github.com/foundry-rs/foundry/issues/6180
    #[cheatcode(group = Evm, safety = Safe)]
    function getBlockTimestamp() external view returns (uint256 timestamp);

    /// Sets `block.blobbasefee`
    #[cheatcode(group = Evm, safety = Unsafe)]
    function blobBaseFee(uint256 newBlobBaseFee) external;

    /// Gets the current `block.blobbasefee`.
    /// You should use this instead of `block.blobbasefee` if you use `vm.blobBaseFee`, as `block.blobbasefee` is assumed to be constant across a transaction,
    /// and as a result will get optimized out by the compiler.
    /// See https://github.com/foundry-rs/foundry/issues/6180
    #[cheatcode(group = Evm, safety = Safe)]
    function getBlobBaseFee() external view returns (uint256 blobBaseFee);

    /// Set blockhash for the current block.
    /// It only sets the blockhash for blocks where `block.number - 256 <= number < block.number`.
    #[cheatcode(group = Evm, safety = Unsafe)]
    function setBlockhash(uint256 blockNumber, bytes32 blockHash) external;

    // -------- Account State --------

    /// Sets an address' balance.
    #[cheatcode(group = Evm, safety = Unsafe)]
    function deal(address account, uint256 newBalance) external;

    /// Sets an address' code.
    #[cheatcode(group = Evm, safety = Unsafe)]
    function etch(address target, bytes calldata newRuntimeBytecode) external;

    /// Resets the nonce of an account to 0 for EOAs and 1 for contract accounts.
    #[cheatcode(group = Evm, safety = Unsafe)]
    function resetNonce(address account) external;

    /// Sets the nonce of an account. Must be higher than the current nonce of the account.
    #[cheatcode(group = Evm, safety = Unsafe)]
    function setNonce(address account, uint64 newNonce) external;

    /// Sets the nonce of an account to an arbitrary value.
    #[cheatcode(group = Evm, safety = Unsafe)]
    function setNonceUnsafe(address account, uint64 newNonce) external;

    /// Stores a value to an address' storage slot.
    #[cheatcode(group = Evm, safety = Unsafe)]
    function store(address target, bytes32 slot, bytes32 value) external;

    /// Marks the slots of an account and the account address as cold.
    #[cheatcode(group = Evm, safety = Unsafe, status = Experimental)]
    function cool(address target) external;

    // -------- Call Manipulation --------
    // --- Mocks ---

    /// Clears all mocked calls.
    #[cheatcode(group = Evm, safety = Unsafe)]
    function clearMockedCalls() external;

    /// Mocks a call to an address, returning specified data.
    /// Calldata can either be strict or a partial match, e.g. if you only
    /// pass a Solidity selector to the expected calldata, then the entire Solidity
    /// function will be mocked.
    #[cheatcode(group = Evm, safety = Unsafe)]
    function mockCall(address callee, bytes calldata data, bytes calldata returnData) external;

    /// Mocks a call to an address with a specific `msg.value`, returning specified data.
    /// Calldata match takes precedence over `msg.value` in case of ambiguity.
    #[cheatcode(group = Evm, safety = Unsafe)]
    function mockCall(address callee, uint256 msgValue, bytes calldata data, bytes calldata returnData) external;

    /// Reverts a call to an address with specified revert data.
    #[cheatcode(group = Evm, safety = Unsafe)]
    function mockCallRevert(address callee, bytes calldata data, bytes calldata revertData) external;

    /// Reverts a call to an address with a specific `msg.value`, with specified revert data.
    #[cheatcode(group = Evm, safety = Unsafe)]
    function mockCallRevert(address callee, uint256 msgValue, bytes calldata data, bytes calldata revertData)
        external;

    // --- Impersonation (pranks) ---

    /// Sets the *next* call's `msg.sender` to be the input address.
    #[cheatcode(group = Evm, safety = Unsafe)]
    function prank(address msgSender) external;

    /// Sets all subsequent calls' `msg.sender` to be the input address until `stopPrank` is called.
    #[cheatcode(group = Evm, safety = Unsafe)]
    function startPrank(address msgSender) external;

    /// Sets the *next* call's `msg.sender` to be the input address, and the `tx.origin` to be the second input.
    #[cheatcode(group = Evm, safety = Unsafe)]
    function prank(address msgSender, address txOrigin) external;

    /// Sets all subsequent calls' `msg.sender` to be the input address until `stopPrank` is called, and the `tx.origin` to be the second input.
    #[cheatcode(group = Evm, safety = Unsafe)]
    function startPrank(address msgSender, address txOrigin) external;

    /// Resets subsequent calls' `msg.sender` to be `address(this)`.
    #[cheatcode(group = Evm, safety = Unsafe)]
    function stopPrank() external;

    /// Reads the current `msg.sender` and `tx.origin` from state and reports if there is any active caller modification.
    #[cheatcode(group = Evm, safety = Unsafe)]
    function readCallers() external returns (CallerMode callerMode, address msgSender, address txOrigin);

    // -------- Gas Snapshots --------

    /// Gets the gas used in the last call.
    #[cheatcode(group = Evm, safety = Safe)]
    function lastCallGas() external view returns (Gas memory gas);

    /// Start a snapshot capture of the current gas usage.
    #[cheatcode(group = Evm, safety = Unsafe)]
    function startSnapshotGas(string calldata name) external returns (bool success);

    /// Stop the snapshot capture of the current gas usage, capturing the gas used since the start.
    #[cheatcode(group = Evm, safety = Unsafe)]
    function stopSnapshotGas(string calldata name) external returns (Gas memory gas);

    // -------- State Snapshots --------

    /// Snapshot the current state of the evm.
    /// Returns the ID of the snapshot that was created.
    /// To revert a snapshot use `revertTo`.
    #[cheatcode(group = Evm, safety = Unsafe)]
    function snapshotState() external returns (uint256 snapshotId);

    /// Revert the state of the EVM to a previous snapshot
    /// Takes the snapshot ID to revert to.
    ///
    /// Returns `true` if the snapshot was successfully reverted.
    /// Returns `false` if the snapshot does not exist.
    ///
    /// **Note:** This does not automatically delete the snapshot. To delete the snapshot use `deleteStateSnapshot`.
    #[cheatcode(group = Evm, safety = Unsafe)]
    function revertToState(uint256 snapshotId) external returns (bool success);

    /// Revert the state of the EVM to a previous snapshot and automatically deletes the snapshots
    /// Takes the snapshot ID to revert to.
    ///
    /// Returns `true` if the snapshot was successfully reverted and deleted.
    /// Returns `false` if the snapshot does not exist.
    #[cheatcode(group = Evm, safety = Unsafe)]
    function revertToStateAndDelete(uint256 snapshotId) external returns (bool success);

    /// Removes the snapshot with the given ID created by `snapshot`.
    /// Takes the snapshot ID to delete.
    ///
    /// Returns `true` if the snapshot was successfully deleted.
    /// Returns `false` if the snapshot does not exist.
    #[cheatcode(group = Evm, safety = Unsafe)]
    function deleteStateSnapshot(uint256 snapshotId) external returns (bool success);

    /// Removes _all_ snapshots previously created by `snapshot`.
    #[cheatcode(group = Evm, safety = Unsafe)]
    function deleteStateSnapshots() external;

    // -------- Forking --------
    // --- Creation and Selection ---

    /// Returns the identifier of the currently active fork. Reverts if no fork is currently active.
    #[cheatcode(group = Evm, safety = Unsafe)]
    function activeFork() external view returns (uint256 forkId);

    /// Creates a new fork with the given endpoint and the _latest_ block and returns the identifier of the fork.
    #[cheatcode(group = Evm, safety = Unsafe)]
    function createFork(string calldata urlOrAlias) external returns (uint256 forkId);
    /// Creates a new fork with the given endpoint and block and returns the identifier of the fork.
    #[cheatcode(group = Evm, safety = Unsafe)]
    function createFork(string calldata urlOrAlias, uint256 blockNumber) external returns (uint256 forkId);
    /// Creates a new fork with the given endpoint and at the block the given transaction was mined in,
    /// replays all transaction mined in the block before the transaction, and returns the identifier of the fork.
    #[cheatcode(group = Evm, safety = Unsafe)]
    function createFork(string calldata urlOrAlias, bytes32 txHash) external returns (uint256 forkId);

    /// Creates and also selects a new fork with the given endpoint and the latest block and returns the identifier of the fork.
    #[cheatcode(group = Evm, safety = Unsafe)]
    function createSelectFork(string calldata urlOrAlias) external returns (uint256 forkId);
    /// Creates and also selects a new fork with the given endpoint and block and returns the identifier of the fork.
    #[cheatcode(group = Evm, safety = Unsafe)]
    function createSelectFork(string calldata urlOrAlias, uint256 blockNumber) external returns (uint256 forkId);
    /// Creates and also selects new fork with the given endpoint and at the block the given transaction was mined in,
    /// replays all transaction mined in the block before the transaction, returns the identifier of the fork.
    #[cheatcode(group = Evm, safety = Unsafe)]
    function createSelectFork(string calldata urlOrAlias, bytes32 txHash) external returns (uint256 forkId);

    /// Updates the currently active fork to given block number
    /// This is similar to `roll` but for the currently active fork.
    #[cheatcode(group = Evm, safety = Unsafe)]
    function rollFork(uint256 blockNumber) external;
    /// Updates the currently active fork to given transaction. This will `rollFork` with the number
    /// of the block the transaction was mined in and replays all transaction mined before it in the block.
    #[cheatcode(group = Evm, safety = Unsafe)]
    function rollFork(bytes32 txHash) external;
    /// Updates the given fork to given block number.
    #[cheatcode(group = Evm, safety = Unsafe)]
    function rollFork(uint256 forkId, uint256 blockNumber) external;
    /// Updates the given fork to block number of the given transaction and replays all transaction mined before it in the block.
    #[cheatcode(group = Evm, safety = Unsafe)]
    function rollFork(uint256 forkId, bytes32 txHash) external;

    /// Takes a fork identifier created by `createFork` and sets the corresponding forked state as active.
    #[cheatcode(group = Evm, safety = Unsafe)]
    function selectFork(uint256 forkId) external;

    /// Fetches the given transaction from the active fork and executes it on the current state.
    #[cheatcode(group = Evm, safety = Unsafe)]
    function transact(bytes32 txHash) external;
    /// Fetches the given transaction from the given fork and executes it on the current state.
    #[cheatcode(group = Evm, safety = Unsafe)]
    function transact(uint256 forkId, bytes32 txHash) external;

    /// Performs an Ethereum JSON-RPC request to the current fork URL.
    #[cheatcode(group = Evm, safety = Safe)]
    function rpc(string calldata method, string calldata params) external returns (bytes memory data);

    /// Performs an Ethereum JSON-RPC request to the given endpoint.
    #[cheatcode(group = Evm, safety = Safe)]
    function rpc(string calldata urlOrAlias, string calldata method, string calldata params)
        external
        returns (bytes memory data);

    /// Gets all the logs according to specified filter.
    #[cheatcode(group = Evm, safety = Safe)]
    function eth_getLogs(uint256 fromBlock, uint256 toBlock, address target, bytes32[] memory topics)
        external
        returns (EthGetLogs[] memory logs);

    // --- Behavior ---

    /// In forking mode, explicitly grant the given address cheatcode access.
    #[cheatcode(group = Evm, safety = Unsafe)]
    function allowCheatcodes(address account) external;

    /// Marks that the account(s) should use persistent storage across fork swaps in a multifork setup
    /// Meaning, changes made to the state of this account will be kept when switching forks.
    #[cheatcode(group = Evm, safety = Unsafe)]
    function makePersistent(address account) external;
    /// See `makePersistent(address)`.
    #[cheatcode(group = Evm, safety = Unsafe)]
    function makePersistent(address account0, address account1) external;
    /// See `makePersistent(address)`.
    #[cheatcode(group = Evm, safety = Unsafe)]
    function makePersistent(address account0, address account1, address account2) external;
    /// See `makePersistent(address)`.
    #[cheatcode(group = Evm, safety = Unsafe)]
    function makePersistent(address[] calldata accounts) external;

    /// Revokes persistent status from the address, previously added via `makePersistent`.
    #[cheatcode(group = Evm, safety = Unsafe)]
    function revokePersistent(address account) external;
    /// See `revokePersistent(address)`.
    #[cheatcode(group = Evm, safety = Unsafe)]
    function revokePersistent(address[] calldata accounts) external;

    /// Returns true if the account is marked as persistent.
    #[cheatcode(group = Evm, safety = Unsafe)]
    function isPersistent(address account) external view returns (bool persistent);

    // -------- Record Logs --------

    /// Record all the transaction logs.
    #[cheatcode(group = Evm, safety = Safe)]
    function recordLogs() external;

    /// Gets all the recorded logs.
    #[cheatcode(group = Evm, safety = Safe)]
    function getRecordedLogs() external returns (Log[] memory logs);

    // -------- Gas Metering --------

    // It's recommend to use the `noGasMetering` modifier included with forge-std, instead of
    // using these functions directly.

    /// Pauses gas metering (i.e. gas usage is not counted). Noop if already paused.
    #[cheatcode(group = Evm, safety = Safe)]
    function pauseGasMetering() external;

    /// Resumes gas metering (i.e. gas usage is counted again). Noop if already on.
    #[cheatcode(group = Evm, safety = Safe)]
    function resumeGasMetering() external;

<<<<<<< HEAD
=======
    /// Reset gas metering (i.e. gas usage is set to gas limit).
    #[cheatcode(group = Evm, safety = Safe)]
    function resetGasMetering() external;

    // -------- Gas Measurement --------

    /// Gets the gas used in the last call.
    #[cheatcode(group = Evm, safety = Safe)]
    function lastCallGas() external view returns (Gas memory gas);

>>>>>>> 0d830288
    // ======== Test Assertions and Utilities ========

    /// If the condition is false, discard this run's fuzz inputs and generate new ones.
    #[cheatcode(group = Testing, safety = Safe)]
    function assume(bool condition) external pure;

    /// Writes a breakpoint to jump to in the debugger.
    #[cheatcode(group = Testing, safety = Safe)]
    function breakpoint(string calldata char) external;

    /// Writes a conditional breakpoint to jump to in the debugger.
    #[cheatcode(group = Testing, safety = Safe)]
    function breakpoint(string calldata char, bool value) external;

    /// Returns the Foundry version.
    /// Format: <cargo_version>+<git_sha>+<build_timestamp>
    /// Sample output: 0.2.0+faa94c384+202407110019
    /// Note: Build timestamps may vary slightly across platforms due to separate CI jobs.
    /// For reliable version comparisons, use YYYYMMDD0000 format (e.g., >= 202407110000)
    /// to compare timestamps while ignoring minor time differences.
    #[cheatcode(group = Testing, safety = Safe)]
    function getFoundryVersion() external view returns (string memory version);

    /// Returns the RPC url for the given alias.
    #[cheatcode(group = Testing, safety = Safe)]
    function rpcUrl(string calldata rpcAlias) external view returns (string memory json);

    /// Returns all rpc urls and their aliases `[alias, url][]`.
    #[cheatcode(group = Testing, safety = Safe)]
    function rpcUrls() external view returns (string[2][] memory urls);

    /// Returns all rpc urls and their aliases as structs.
    #[cheatcode(group = Testing, safety = Safe)]
    function rpcUrlStructs() external view returns (Rpc[] memory urls);

    /// Suspends execution of the main thread for `duration` milliseconds.
    #[cheatcode(group = Testing, safety = Safe)]
    function sleep(uint256 duration) external;

    /// Expects a call to an address with the specified calldata.
    /// Calldata can either be a strict or a partial match.
    #[cheatcode(group = Testing, safety = Unsafe)]
    function expectCall(address callee, bytes calldata data) external;

    /// Expects given number of calls to an address with the specified calldata.
    #[cheatcode(group = Testing, safety = Unsafe)]
    function expectCall(address callee, bytes calldata data, uint64 count) external;

    /// Expects a call to an address with the specified `msg.value` and calldata.
    #[cheatcode(group = Testing, safety = Unsafe)]
    function expectCall(address callee, uint256 msgValue, bytes calldata data) external;

    /// Expects given number of calls to an address with the specified `msg.value` and calldata.
    #[cheatcode(group = Testing, safety = Unsafe)]
    function expectCall(address callee, uint256 msgValue, bytes calldata data, uint64 count) external;

    /// Expect a call to an address with the specified `msg.value`, gas, and calldata.
    #[cheatcode(group = Testing, safety = Unsafe)]
    function expectCall(address callee, uint256 msgValue, uint64 gas, bytes calldata data) external;

    /// Expects given number of calls to an address with the specified `msg.value`, gas, and calldata.
    #[cheatcode(group = Testing, safety = Unsafe)]
    function expectCall(address callee, uint256 msgValue, uint64 gas, bytes calldata data, uint64 count) external;

    /// Expect a call to an address with the specified `msg.value` and calldata, and a *minimum* amount of gas.
    #[cheatcode(group = Testing, safety = Unsafe)]
    function expectCallMinGas(address callee, uint256 msgValue, uint64 minGas, bytes calldata data) external;

    /// Expect given number of calls to an address with the specified `msg.value` and calldata, and a *minimum* amount of gas.
    #[cheatcode(group = Testing, safety = Unsafe)]
    function expectCallMinGas(address callee, uint256 msgValue, uint64 minGas, bytes calldata data, uint64 count)
        external;

    /// Prepare an expected log with (bool checkTopic1, bool checkTopic2, bool checkTopic3, bool checkData.).
    /// Call this function, then emit an event, then call a function. Internally after the call, we check if
    /// logs were emitted in the expected order with the expected topics and data (as specified by the booleans).
    #[cheatcode(group = Testing, safety = Unsafe)]
    function expectEmit(bool checkTopic1, bool checkTopic2, bool checkTopic3, bool checkData) external;

    /// Same as the previous method, but also checks supplied address against emitting contract.
    #[cheatcode(group = Testing, safety = Unsafe)]
    function expectEmit(bool checkTopic1, bool checkTopic2, bool checkTopic3, bool checkData, address emitter)
        external;

    /// Prepare an expected log with all topic and data checks enabled.
    /// Call this function, then emit an event, then call a function. Internally after the call, we check if
    /// logs were emitted in the expected order with the expected topics and data.
    #[cheatcode(group = Testing, safety = Unsafe)]
    function expectEmit() external;

    /// Same as the previous method, but also checks supplied address against emitting contract.
    #[cheatcode(group = Testing, safety = Unsafe)]
    function expectEmit(address emitter) external;

    /// Prepare an expected anonymous log with (bool checkTopic1, bool checkTopic2, bool checkTopic3, bool checkData.).
    /// Call this function, then emit an anonymous event, then call a function. Internally after the call, we check if
    /// logs were emitted in the expected order with the expected topics and data (as specified by the booleans).
    #[cheatcode(group = Testing, safety = Unsafe)]
    function expectEmitAnonymous(bool checkTopic0, bool checkTopic1, bool checkTopic2, bool checkTopic3, bool checkData) external;

    /// Same as the previous method, but also checks supplied address against emitting contract.
    #[cheatcode(group = Testing, safety = Unsafe)]
    function expectEmitAnonymous(bool checkTopic0, bool checkTopic1, bool checkTopic2, bool checkTopic3, bool checkData, address emitter)
        external;

    /// Prepare an expected anonymous log with all topic and data checks enabled.
    /// Call this function, then emit an anonymous event, then call a function. Internally after the call, we check if
    /// logs were emitted in the expected order with the expected topics and data.
    #[cheatcode(group = Testing, safety = Unsafe)]
    function expectEmitAnonymous() external;

    /// Same as the previous method, but also checks supplied address against emitting contract.
    #[cheatcode(group = Testing, safety = Unsafe)]
    function expectEmitAnonymous(address emitter) external;

    /// Expects an error on next call with any revert data.
    #[cheatcode(group = Testing, safety = Unsafe)]
    function expectRevert() external;

    /// Expects an error on next call that exactly matches the revert data.
    #[cheatcode(group = Testing, safety = Unsafe)]
    function expectRevert(bytes4 revertData) external;

    /// Expects an error on next call that exactly matches the revert data.
    #[cheatcode(group = Testing, safety = Unsafe)]
    function expectRevert(bytes calldata revertData) external;

    /// Expects an error on next call that starts with the revert data.
    #[cheatcode(group = Testing, safety = Unsafe)]
    function expectPartialRevert(bytes4 revertData) external;

    /// Expects an error on next cheatcode call with any revert data.
    #[cheatcode(group = Testing, safety = Unsafe, status = Internal)]
    function _expectCheatcodeRevert() external;

    /// Expects an error on next cheatcode call that starts with the revert data.
    #[cheatcode(group = Testing, safety = Unsafe, status = Internal)]
    function _expectCheatcodeRevert(bytes4 revertData) external;

    /// Expects an error on next cheatcode call that exactly matches the revert data.
    #[cheatcode(group = Testing, safety = Unsafe, status = Internal)]
    function _expectCheatcodeRevert(bytes calldata revertData) external;

    /// Only allows memory writes to offsets [0x00, 0x60) ∪ [min, max) in the current subcontext. If any other
    /// memory is written to, the test will fail. Can be called multiple times to add more ranges to the set.
    #[cheatcode(group = Testing, safety = Unsafe)]
    function expectSafeMemory(uint64 min, uint64 max) external;

    /// Stops all safe memory expectation in the current subcontext.
    #[cheatcode(group = Testing, safety = Unsafe)]
    function stopExpectSafeMemory() external;

    /// Only allows memory writes to offsets [0x00, 0x60) ∪ [min, max) in the next created subcontext.
    /// If any other memory is written to, the test will fail. Can be called multiple times to add more ranges
    /// to the set.
    #[cheatcode(group = Testing, safety = Unsafe)]
    function expectSafeMemoryCall(uint64 min, uint64 max) external;

    /// Marks a test as skipped. Must be called at the top of the test.
    #[cheatcode(group = Testing, safety = Unsafe)]
    function skip(bool skipTest) external;

    /// Asserts that the given condition is true.
    #[cheatcode(group = Testing, safety = Safe)]
    function assertTrue(bool condition) external pure;

    /// Asserts that the given condition is true and includes error message into revert string on failure.
    #[cheatcode(group = Testing, safety = Safe)]
    function assertTrue(bool condition, string calldata error) external pure;

    /// Asserts that the given condition is false.
    #[cheatcode(group = Testing, safety = Safe)]
    function assertFalse(bool condition) external pure;

    /// Asserts that the given condition is false and includes error message into revert string on failure.
    #[cheatcode(group = Testing, safety = Safe)]
    function assertFalse(bool condition, string calldata error) external pure;

    /// Asserts that two `bool` values are equal.
    #[cheatcode(group = Testing, safety = Safe)]
    function assertEq(bool left, bool right) external pure;

    /// Asserts that two `bool` values are equal and includes error message into revert string on failure.
    #[cheatcode(group = Testing, safety = Safe)]
    function assertEq(bool left, bool right, string calldata error) external pure;

    /// Asserts that two `uint256` values are equal.
    #[cheatcode(group = Testing, safety = Safe)]
    function assertEq(uint256 left, uint256 right) external pure;

    /// Asserts that two `uint256` values are equal and includes error message into revert string on failure.
    #[cheatcode(group = Testing, safety = Safe)]
    function assertEq(uint256 left, uint256 right, string calldata error) external pure;

    /// Asserts that two `int256` values are equal.
    #[cheatcode(group = Testing, safety = Safe)]
    function assertEq(int256 left, int256 right) external pure;

    /// Asserts that two `int256` values are equal and includes error message into revert string on failure.
    #[cheatcode(group = Testing, safety = Safe)]
    function assertEq(int256 left, int256 right, string calldata error) external pure;

    /// Asserts that two `address` values are equal.
    #[cheatcode(group = Testing, safety = Safe)]
    function assertEq(address left, address right) external pure;

    /// Asserts that two `address` values are equal and includes error message into revert string on failure.
    #[cheatcode(group = Testing, safety = Safe)]
    function assertEq(address left, address right, string calldata error) external pure;

    /// Asserts that two `bytes32` values are equal.
    #[cheatcode(group = Testing, safety = Safe)]
    function assertEq(bytes32 left, bytes32 right) external pure;

    /// Asserts that two `bytes32` values are equal and includes error message into revert string on failure.
    #[cheatcode(group = Testing, safety = Safe)]
    function assertEq(bytes32 left, bytes32 right, string calldata error) external pure;

    /// Asserts that two `string` values are equal.
    #[cheatcode(group = Testing, safety = Safe)]
    function assertEq(string calldata left, string calldata right) external pure;

    /// Asserts that two `string` values are equal and includes error message into revert string on failure.
    #[cheatcode(group = Testing, safety = Safe)]
    function assertEq(string calldata left, string calldata right, string calldata error) external pure;

    /// Asserts that two `bytes` values are equal.
    #[cheatcode(group = Testing, safety = Safe)]
    function assertEq(bytes calldata left, bytes calldata right) external pure;

    /// Asserts that two `bytes` values are equal and includes error message into revert string on failure.
    #[cheatcode(group = Testing, safety = Safe)]
    function assertEq(bytes calldata left, bytes calldata right, string calldata error) external pure;

    /// Asserts that two arrays of `bool` values are equal.
    #[cheatcode(group = Testing, safety = Safe)]
    function assertEq(bool[] calldata left, bool[] calldata right) external pure;

    /// Asserts that two arrays of `bool` values are equal and includes error message into revert string on failure.
    #[cheatcode(group = Testing, safety = Safe)]
    function assertEq(bool[] calldata left, bool[] calldata right, string calldata error) external pure;

    /// Asserts that two arrays of `uint256 values are equal.
    #[cheatcode(group = Testing, safety = Safe)]
    function assertEq(uint256[] calldata left, uint256[] calldata right) external pure;

    /// Asserts that two arrays of `uint256` values are equal and includes error message into revert string on failure.
    #[cheatcode(group = Testing, safety = Safe)]
    function assertEq(uint256[] calldata left, uint256[] calldata right, string calldata error) external pure;

    /// Asserts that two arrays of `int256` values are equal.
    #[cheatcode(group = Testing, safety = Safe)]
    function assertEq(int256[] calldata left, int256[] calldata right) external pure;

    /// Asserts that two arrays of `int256` values are equal and includes error message into revert string on failure.
    #[cheatcode(group = Testing, safety = Safe)]
    function assertEq(int256[] calldata left, int256[] calldata right, string calldata error) external pure;

    /// Asserts that two arrays of `address` values are equal.
    #[cheatcode(group = Testing, safety = Safe)]
    function assertEq(address[] calldata left, address[] calldata right) external pure;

    /// Asserts that two arrays of `address` values are equal and includes error message into revert string on failure.
    #[cheatcode(group = Testing, safety = Safe)]
    function assertEq(address[] calldata left, address[] calldata right, string calldata error) external pure;

    /// Asserts that two arrays of `bytes32` values are equal.
    #[cheatcode(group = Testing, safety = Safe)]
    function assertEq(bytes32[] calldata left, bytes32[] calldata right) external pure;

    /// Asserts that two arrays of `bytes32` values are equal and includes error message into revert string on failure.
    #[cheatcode(group = Testing, safety = Safe)]
    function assertEq(bytes32[] calldata left, bytes32[] calldata right, string calldata error) external pure;

    /// Asserts that two arrays of `string` values are equal.
    #[cheatcode(group = Testing, safety = Safe)]
    function assertEq(string[] calldata left, string[] calldata right) external pure;

    /// Asserts that two arrays of `string` values are equal and includes error message into revert string on failure.
    #[cheatcode(group = Testing, safety = Safe)]
    function assertEq(string[] calldata left, string[] calldata right, string calldata error) external pure;

    /// Asserts that two arrays of `bytes` values are equal.
    #[cheatcode(group = Testing, safety = Safe)]
    function assertEq(bytes[] calldata left, bytes[] calldata right) external pure;

    /// Asserts that two arrays of `bytes` values are equal and includes error message into revert string on failure.
    #[cheatcode(group = Testing, safety = Safe)]
    function assertEq(bytes[] calldata left, bytes[] calldata right, string calldata error) external pure;

    /// Asserts that two `uint256` values are equal, formatting them with decimals in failure message.
    #[cheatcode(group = Testing, safety = Safe)]
    function assertEqDecimal(uint256 left, uint256 right, uint256 decimals) external pure;

    /// Asserts that two `uint256` values are equal, formatting them with decimals in failure message.
    /// Includes error message into revert string on failure.
    #[cheatcode(group = Testing, safety = Safe)]
    function assertEqDecimal(uint256 left, uint256 right, uint256 decimals, string calldata error) external pure;

    /// Asserts that two `int256` values are equal, formatting them with decimals in failure message.
    #[cheatcode(group = Testing, safety = Safe)]
    function assertEqDecimal(int256 left, int256 right, uint256 decimals) external pure;

    /// Asserts that two `int256` values are equal, formatting them with decimals in failure message.
    /// Includes error message into revert string on failure.
    #[cheatcode(group = Testing, safety = Safe)]
    function assertEqDecimal(int256 left, int256 right, uint256 decimals, string calldata error) external pure;

    /// Asserts that two `bool` values are not equal.
    #[cheatcode(group = Testing, safety = Safe)]
    function assertNotEq(bool left, bool right) external pure;

    /// Asserts that two `bool` values are not equal and includes error message into revert string on failure.
    #[cheatcode(group = Testing, safety = Safe)]
    function assertNotEq(bool left, bool right, string calldata error) external pure;

    /// Asserts that two `uint256` values are not equal.
    #[cheatcode(group = Testing, safety = Safe)]
    function assertNotEq(uint256 left, uint256 right) external pure;

    /// Asserts that two `uint256` values are not equal and includes error message into revert string on failure.
    #[cheatcode(group = Testing, safety = Safe)]
    function assertNotEq(uint256 left, uint256 right, string calldata error) external pure;

    /// Asserts that two `int256` values are not equal.
    #[cheatcode(group = Testing, safety = Safe)]
    function assertNotEq(int256 left, int256 right) external pure;

    /// Asserts that two `int256` values are not equal and includes error message into revert string on failure.
    #[cheatcode(group = Testing, safety = Safe)]
    function assertNotEq(int256 left, int256 right, string calldata error) external pure;

    /// Asserts that two `address` values are not equal.
    #[cheatcode(group = Testing, safety = Safe)]
    function assertNotEq(address left, address right) external pure;

    /// Asserts that two `address` values are not equal and includes error message into revert string on failure.
    #[cheatcode(group = Testing, safety = Safe)]
    function assertNotEq(address left, address right, string calldata error) external pure;

    /// Asserts that two `bytes32` values are not equal.
    #[cheatcode(group = Testing, safety = Safe)]
    function assertNotEq(bytes32 left, bytes32 right) external pure;

    /// Asserts that two `bytes32` values are not equal and includes error message into revert string on failure.
    #[cheatcode(group = Testing, safety = Safe)]
    function assertNotEq(bytes32 left, bytes32 right, string calldata error) external pure;

    /// Asserts that two `string` values are not equal.
    #[cheatcode(group = Testing, safety = Safe)]
    function assertNotEq(string calldata left, string calldata right) external pure;

    /// Asserts that two `string` values are not equal and includes error message into revert string on failure.
    #[cheatcode(group = Testing, safety = Safe)]
    function assertNotEq(string calldata left, string calldata right, string calldata error) external pure;

    /// Asserts that two `bytes` values are not equal.
    #[cheatcode(group = Testing, safety = Safe)]
    function assertNotEq(bytes calldata left, bytes calldata right) external pure;

    /// Asserts that two `bytes` values are not equal and includes error message into revert string on failure.
    #[cheatcode(group = Testing, safety = Safe)]
    function assertNotEq(bytes calldata left, bytes calldata right, string calldata error) external pure;

    /// Asserts that two arrays of `bool` values are not equal.
    #[cheatcode(group = Testing, safety = Safe)]
    function assertNotEq(bool[] calldata left, bool[] calldata right) external pure;

    /// Asserts that two arrays of `bool` values are not equal and includes error message into revert string on failure.
    #[cheatcode(group = Testing, safety = Safe)]
    function assertNotEq(bool[] calldata left, bool[] calldata right, string calldata error) external pure;

    /// Asserts that two arrays of `uint256` values are not equal.
    #[cheatcode(group = Testing, safety = Safe)]
    function assertNotEq(uint256[] calldata left, uint256[] calldata right) external pure;

    /// Asserts that two arrays of `uint256` values are not equal and includes error message into revert string on failure.
    #[cheatcode(group = Testing, safety = Safe)]
    function assertNotEq(uint256[] calldata left, uint256[] calldata right, string calldata error) external pure;

    /// Asserts that two arrays of `int256` values are not equal.
    #[cheatcode(group = Testing, safety = Safe)]
    function assertNotEq(int256[] calldata left, int256[] calldata right) external pure;

    /// Asserts that two arrays of `int256` values are not equal and includes error message into revert string on failure.
    #[cheatcode(group = Testing, safety = Safe)]
    function assertNotEq(int256[] calldata left, int256[] calldata right, string calldata error) external pure;

    /// Asserts that two arrays of `address` values are not equal.
    #[cheatcode(group = Testing, safety = Safe)]
    function assertNotEq(address[] calldata left, address[] calldata right) external pure;

    /// Asserts that two arrays of `address` values are not equal and includes error message into revert string on failure.
    #[cheatcode(group = Testing, safety = Safe)]
    function assertNotEq(address[] calldata left, address[] calldata right, string calldata error) external pure;

    /// Asserts that two arrays of `bytes32` values are not equal.
    #[cheatcode(group = Testing, safety = Safe)]
    function assertNotEq(bytes32[] calldata left, bytes32[] calldata right) external pure;

    /// Asserts that two arrays of `bytes32` values are not equal and includes error message into revert string on failure.
    #[cheatcode(group = Testing, safety = Safe)]
    function assertNotEq(bytes32[] calldata left, bytes32[] calldata right, string calldata error) external pure;

    /// Asserts that two arrays of `string` values are not equal.
    #[cheatcode(group = Testing, safety = Safe)]
    function assertNotEq(string[] calldata left, string[] calldata right) external pure;

    /// Asserts that two arrays of `string` values are not equal and includes error message into revert string on failure.
    #[cheatcode(group = Testing, safety = Safe)]
    function assertNotEq(string[] calldata left, string[] calldata right, string calldata error) external pure;

    /// Asserts that two arrays of `bytes` values are not equal.
    #[cheatcode(group = Testing, safety = Safe)]
    function assertNotEq(bytes[] calldata left, bytes[] calldata right) external pure;

    /// Asserts that two arrays of `bytes` values are not equal and includes error message into revert string on failure.
    #[cheatcode(group = Testing, safety = Safe)]
    function assertNotEq(bytes[] calldata left, bytes[] calldata right, string calldata error) external pure;

    /// Asserts that two `uint256` values are not equal, formatting them with decimals in failure message.
    #[cheatcode(group = Testing, safety = Safe)]
    function assertNotEqDecimal(uint256 left, uint256 right, uint256 decimals) external pure;

    /// Asserts that two `uint256` values are not equal, formatting them with decimals in failure message.
    /// Includes error message into revert string on failure.
    #[cheatcode(group = Testing, safety = Safe)]
    function assertNotEqDecimal(uint256 left, uint256 right, uint256 decimals, string calldata error) external pure;

    /// Asserts that two `int256` values are not equal, formatting them with decimals in failure message.
    #[cheatcode(group = Testing, safety = Safe)]
    function assertNotEqDecimal(int256 left, int256 right, uint256 decimals) external pure;

    /// Asserts that two `int256` values are not equal, formatting them with decimals in failure message.
    /// Includes error message into revert string on failure.
    #[cheatcode(group = Testing, safety = Safe)]
    function assertNotEqDecimal(int256 left, int256 right, uint256 decimals, string calldata error) external pure;

    /// Compares two `uint256` values. Expects first value to be greater than second.
    #[cheatcode(group = Testing, safety = Safe)]
    function assertGt(uint256 left, uint256 right) external pure;

    /// Compares two `uint256` values. Expects first value to be greater than second.
    /// Includes error message into revert string on failure.
    #[cheatcode(group = Testing, safety = Safe)]
    function assertGt(uint256 left, uint256 right, string calldata error) external pure;

    /// Compares two `int256` values. Expects first value to be greater than second.
    #[cheatcode(group = Testing, safety = Safe)]
    function assertGt(int256 left, int256 right) external pure;

    /// Compares two `int256` values. Expects first value to be greater than second.
    /// Includes error message into revert string on failure.
    #[cheatcode(group = Testing, safety = Safe)]
    function assertGt(int256 left, int256 right, string calldata error) external pure;

    /// Compares two `uint256` values. Expects first value to be greater than second.
    /// Formats values with decimals in failure message.
    #[cheatcode(group = Testing, safety = Safe)]
    function assertGtDecimal(uint256 left, uint256 right, uint256 decimals) external pure;

    /// Compares two `uint256` values. Expects first value to be greater than second.
    /// Formats values with decimals in failure message. Includes error message into revert string on failure.
    #[cheatcode(group = Testing, safety = Safe)]
    function assertGtDecimal(uint256 left, uint256 right, uint256 decimals, string calldata error) external pure;

    /// Compares two `int256` values. Expects first value to be greater than second.
    /// Formats values with decimals in failure message.
    #[cheatcode(group = Testing, safety = Safe)]
    function assertGtDecimal(int256 left, int256 right, uint256 decimals) external pure;

    /// Compares two `int256` values. Expects first value to be greater than second.
    /// Formats values with decimals in failure message. Includes error message into revert string on failure.
    #[cheatcode(group = Testing, safety = Safe)]
    function assertGtDecimal(int256 left, int256 right, uint256 decimals, string calldata error) external pure;

    /// Compares two `uint256` values. Expects first value to be greater than or equal to second.
    #[cheatcode(group = Testing, safety = Safe)]
    function assertGe(uint256 left, uint256 right) external pure;

    /// Compares two `uint256` values. Expects first value to be greater than or equal to second.
    /// Includes error message into revert string on failure.
    #[cheatcode(group = Testing, safety = Safe)]
    function assertGe(uint256 left, uint256 right, string calldata error) external pure;

    /// Compares two `int256` values. Expects first value to be greater than or equal to second.
    #[cheatcode(group = Testing, safety = Safe)]
    function assertGe(int256 left, int256 right) external pure;

    /// Compares two `int256` values. Expects first value to be greater than or equal to second.
    /// Includes error message into revert string on failure.
    #[cheatcode(group = Testing, safety = Safe)]
    function assertGe(int256 left, int256 right, string calldata error) external pure;

    /// Compares two `uint256` values. Expects first value to be greater than or equal to second.
    /// Formats values with decimals in failure message.
    #[cheatcode(group = Testing, safety = Safe)]
    function assertGeDecimal(uint256 left, uint256 right, uint256 decimals) external pure;

    /// Compares two `uint256` values. Expects first value to be greater than or equal to second.
    /// Formats values with decimals in failure message. Includes error message into revert string on failure.
    #[cheatcode(group = Testing, safety = Safe)]
    function assertGeDecimal(uint256 left, uint256 right, uint256 decimals, string calldata error) external pure;

    /// Compares two `int256` values. Expects first value to be greater than or equal to second.
    /// Formats values with decimals in failure message.
    #[cheatcode(group = Testing, safety = Safe)]
    function assertGeDecimal(int256 left, int256 right, uint256 decimals) external pure;

    /// Compares two `int256` values. Expects first value to be greater than or equal to second.
    /// Formats values with decimals in failure message. Includes error message into revert string on failure.
    #[cheatcode(group = Testing, safety = Safe)]
    function assertGeDecimal(int256 left, int256 right, uint256 decimals, string calldata error) external pure;

    /// Compares two `uint256` values. Expects first value to be less than second.
    #[cheatcode(group = Testing, safety = Safe)]
    function assertLt(uint256 left, uint256 right) external pure;

    /// Compares two `uint256` values. Expects first value to be less than second.
    /// Includes error message into revert string on failure.
    #[cheatcode(group = Testing, safety = Safe)]
    function assertLt(uint256 left, uint256 right, string calldata error) external pure;

    /// Compares two `int256` values. Expects first value to be less than second.
    #[cheatcode(group = Testing, safety = Safe)]
    function assertLt(int256 left, int256 right) external pure;

    /// Compares two `int256` values. Expects first value to be less than second.
    /// Includes error message into revert string on failure.
    #[cheatcode(group = Testing, safety = Safe)]
    function assertLt(int256 left, int256 right, string calldata error) external pure;

    /// Compares two `uint256` values. Expects first value to be less than second.
    /// Formats values with decimals in failure message.
    #[cheatcode(group = Testing, safety = Safe)]
    function assertLtDecimal(uint256 left, uint256 right, uint256 decimals) external pure;

    /// Compares two `uint256` values. Expects first value to be less than second.
    /// Formats values with decimals in failure message. Includes error message into revert string on failure.
    #[cheatcode(group = Testing, safety = Safe)]
    function assertLtDecimal(uint256 left, uint256 right, uint256 decimals, string calldata error) external pure;

    /// Compares two `int256` values. Expects first value to be less than second.
    /// Formats values with decimals in failure message.
    #[cheatcode(group = Testing, safety = Safe)]
    function assertLtDecimal(int256 left, int256 right, uint256 decimals) external pure;

    /// Compares two `int256` values. Expects first value to be less than second.
    /// Formats values with decimals in failure message. Includes error message into revert string on failure.
    #[cheatcode(group = Testing, safety = Safe)]
    function assertLtDecimal(int256 left, int256 right, uint256 decimals, string calldata error) external pure;

    /// Compares two `uint256` values. Expects first value to be less than or equal to second.
    #[cheatcode(group = Testing, safety = Safe)]
    function assertLe(uint256 left, uint256 right) external pure;

    /// Compares two `uint256` values. Expects first value to be less than or equal to second.
    /// Includes error message into revert string on failure.
    #[cheatcode(group = Testing, safety = Safe)]
    function assertLe(uint256 left, uint256 right, string calldata error) external pure;

    /// Compares two `int256` values. Expects first value to be less than or equal to second.
    #[cheatcode(group = Testing, safety = Safe)]
    function assertLe(int256 left, int256 right) external pure;

    /// Compares two `int256` values. Expects first value to be less than or equal to second.
    /// Includes error message into revert string on failure.
    #[cheatcode(group = Testing, safety = Safe)]
    function assertLe(int256 left, int256 right, string calldata error) external pure;

    /// Compares two `uint256` values. Expects first value to be less than or equal to second.
    /// Formats values with decimals in failure message.
    #[cheatcode(group = Testing, safety = Safe)]
    function assertLeDecimal(uint256 left, uint256 right, uint256 decimals) external pure;

    /// Compares two `uint256` values. Expects first value to be less than or equal to second.
    /// Formats values with decimals in failure message. Includes error message into revert string on failure.
    #[cheatcode(group = Testing, safety = Safe)]
    function assertLeDecimal(uint256 left, uint256 right, uint256 decimals, string calldata error) external pure;

    /// Compares two `int256` values. Expects first value to be less than or equal to second.
    /// Formats values with decimals in failure message.
    #[cheatcode(group = Testing, safety = Safe)]
    function assertLeDecimal(int256 left, int256 right, uint256 decimals) external pure;

    /// Compares two `int256` values. Expects first value to be less than or equal to second.
    /// Formats values with decimals in failure message. Includes error message into revert string on failure.
    #[cheatcode(group = Testing, safety = Safe)]
    function assertLeDecimal(int256 left, int256 right, uint256 decimals, string calldata error) external pure;

    /// Compares two `uint256` values. Expects difference to be less than or equal to `maxDelta`.
    #[cheatcode(group = Testing, safety = Safe)]
    function assertApproxEqAbs(uint256 left, uint256 right, uint256 maxDelta) external pure;

    /// Compares two `uint256` values. Expects difference to be less than or equal to `maxDelta`.
    /// Includes error message into revert string on failure.
    #[cheatcode(group = Testing, safety = Safe)]
    function assertApproxEqAbs(uint256 left, uint256 right, uint256 maxDelta, string calldata error) external pure;

    /// Compares two `int256` values. Expects difference to be less than or equal to `maxDelta`.
    #[cheatcode(group = Testing, safety = Safe)]
    function assertApproxEqAbs(int256 left, int256 right, uint256 maxDelta) external pure;

    /// Compares two `int256` values. Expects difference to be less than or equal to `maxDelta`.
    /// Includes error message into revert string on failure.
    #[cheatcode(group = Testing, safety = Safe)]
    function assertApproxEqAbs(int256 left, int256 right, uint256 maxDelta, string calldata error) external pure;

    /// Compares two `uint256` values. Expects difference to be less than or equal to `maxDelta`.
    /// Formats values with decimals in failure message.
    #[cheatcode(group = Testing, safety = Safe)]
    function assertApproxEqAbsDecimal(uint256 left, uint256 right, uint256 maxDelta, uint256 decimals) external pure;

    /// Compares two `uint256` values. Expects difference to be less than or equal to `maxDelta`.
    /// Formats values with decimals in failure message. Includes error message into revert string on failure.
    #[cheatcode(group = Testing, safety = Safe)]
    function assertApproxEqAbsDecimal(
        uint256 left,
        uint256 right,
        uint256 maxDelta,
        uint256 decimals,
        string calldata error
    ) external pure;

    /// Compares two `int256` values. Expects difference to be less than or equal to `maxDelta`.
    /// Formats values with decimals in failure message.
    #[cheatcode(group = Testing, safety = Safe)]
    function assertApproxEqAbsDecimal(int256 left, int256 right, uint256 maxDelta, uint256 decimals) external pure;

    /// Compares two `int256` values. Expects difference to be less than or equal to `maxDelta`.
    /// Formats values with decimals in failure message. Includes error message into revert string on failure.
    #[cheatcode(group = Testing, safety = Safe)]
    function assertApproxEqAbsDecimal(
        int256 left,
        int256 right,
        uint256 maxDelta,
        uint256 decimals,
        string calldata error
    ) external pure;

    /// Compares two `uint256` values. Expects relative difference in percents to be less than or equal to `maxPercentDelta`.
    /// `maxPercentDelta` is an 18 decimal fixed point number, where 1e18 == 100%
    #[cheatcode(group = Testing, safety = Safe)]
    function assertApproxEqRel(uint256 left, uint256 right, uint256 maxPercentDelta) external pure;

    /// Compares two `uint256` values. Expects relative difference in percents to be less than or equal to `maxPercentDelta`.
    /// `maxPercentDelta` is an 18 decimal fixed point number, where 1e18 == 100%
    /// Includes error message into revert string on failure.
    #[cheatcode(group = Testing, safety = Safe)]
    function assertApproxEqRel(uint256 left, uint256 right, uint256 maxPercentDelta, string calldata error) external pure;

    /// Compares two `int256` values. Expects relative difference in percents to be less than or equal to `maxPercentDelta`.
    /// `maxPercentDelta` is an 18 decimal fixed point number, where 1e18 == 100%
    #[cheatcode(group = Testing, safety = Safe)]
    function assertApproxEqRel(int256 left, int256 right, uint256 maxPercentDelta) external pure;

    /// Compares two `int256` values. Expects relative difference in percents to be less than or equal to `maxPercentDelta`.
    /// `maxPercentDelta` is an 18 decimal fixed point number, where 1e18 == 100%
    /// Includes error message into revert string on failure.
    #[cheatcode(group = Testing, safety = Safe)]
    function assertApproxEqRel(int256 left, int256 right, uint256 maxPercentDelta, string calldata error) external pure;

    /// Compares two `uint256` values. Expects relative difference in percents to be less than or equal to `maxPercentDelta`.
    /// `maxPercentDelta` is an 18 decimal fixed point number, where 1e18 == 100%
    /// Formats values with decimals in failure message.
    #[cheatcode(group = Testing, safety = Safe)]
    function assertApproxEqRelDecimal(
        uint256 left,
        uint256 right,
        uint256 maxPercentDelta,
        uint256 decimals
    ) external pure;

    /// Compares two `uint256` values. Expects relative difference in percents to be less than or equal to `maxPercentDelta`.
    /// `maxPercentDelta` is an 18 decimal fixed point number, where 1e18 == 100%
    /// Formats values with decimals in failure message. Includes error message into revert string on failure.
    #[cheatcode(group = Testing, safety = Safe)]
    function assertApproxEqRelDecimal(
        uint256 left,
        uint256 right,
        uint256 maxPercentDelta,
        uint256 decimals,
        string calldata error
    ) external pure;

    /// Compares two `int256` values. Expects relative difference in percents to be less than or equal to `maxPercentDelta`.
    /// `maxPercentDelta` is an 18 decimal fixed point number, where 1e18 == 100%
    /// Formats values with decimals in failure message.
    #[cheatcode(group = Testing, safety = Safe)]
    function assertApproxEqRelDecimal(
        int256 left,
        int256 right,
        uint256 maxPercentDelta,
        uint256 decimals
    ) external pure;

    /// Compares two `int256` values. Expects relative difference in percents to be less than or equal to `maxPercentDelta`.
    /// `maxPercentDelta` is an 18 decimal fixed point number, where 1e18 == 100%
    /// Formats values with decimals in failure message. Includes error message into revert string on failure.
    #[cheatcode(group = Testing, safety = Safe)]
    function assertApproxEqRelDecimal(
        int256 left,
        int256 right,
        uint256 maxPercentDelta,
        uint256 decimals,
        string calldata error
    ) external pure;

    // ======== OS and Filesystem ========

    // -------- Metadata --------

    /// Returns true if the given path points to an existing entity, else returns false.
    #[cheatcode(group = Filesystem)]
    function exists(string calldata path) external returns (bool result);

    /// Given a path, query the file system to get information about a file, directory, etc.
    #[cheatcode(group = Filesystem)]
    function fsMetadata(string calldata path) external view returns (FsMetadata memory metadata);

    /// Returns true if the path exists on disk and is pointing at a directory, else returns false.
    #[cheatcode(group = Filesystem)]
    function isDir(string calldata path) external returns (bool result);

    /// Returns true if the path exists on disk and is pointing at a regular file, else returns false.
    #[cheatcode(group = Filesystem)]
    function isFile(string calldata path) external returns (bool result);

    /// Get the path of the current project root.
    #[cheatcode(group = Filesystem)]
    function projectRoot() external view returns (string memory path);

    /// Returns the time since unix epoch in milliseconds.
    #[cheatcode(group = Filesystem)]
    function unixTime() external returns (uint256 milliseconds);

    // -------- Reading and writing --------

    /// Closes file for reading, resetting the offset and allowing to read it from beginning with readLine.
    /// `path` is relative to the project root.
    #[cheatcode(group = Filesystem)]
    function closeFile(string calldata path) external;

    /// Copies the contents of one file to another. This function will **overwrite** the contents of `to`.
    /// On success, the total number of bytes copied is returned and it is equal to the length of the `to` file as reported by `metadata`.
    /// Both `from` and `to` are relative to the project root.
    #[cheatcode(group = Filesystem)]
    function copyFile(string calldata from, string calldata to) external returns (uint64 copied);

    /// Creates a new, empty directory at the provided path.
    /// This cheatcode will revert in the following situations, but is not limited to just these cases:
    /// - User lacks permissions to modify `path`.
    /// - A parent of the given path doesn't exist and `recursive` is false.
    /// - `path` already exists and `recursive` is false.
    /// `path` is relative to the project root.
    #[cheatcode(group = Filesystem)]
    function createDir(string calldata path, bool recursive) external;

    /// Reads the directory at the given path recursively, up to `maxDepth`.
    /// `maxDepth` defaults to 1, meaning only the direct children of the given directory will be returned.
    /// Follows symbolic links if `followLinks` is true.
    #[cheatcode(group = Filesystem)]
    function readDir(string calldata path) external view returns (DirEntry[] memory entries);
    /// See `readDir(string)`.
    #[cheatcode(group = Filesystem)]
    function readDir(string calldata path, uint64 maxDepth) external view returns (DirEntry[] memory entries);
    /// See `readDir(string)`.
    #[cheatcode(group = Filesystem)]
    function readDir(string calldata path, uint64 maxDepth, bool followLinks)
        external
        view
        returns (DirEntry[] memory entries);

    /// Reads the entire content of file to string. `path` is relative to the project root.
    #[cheatcode(group = Filesystem)]
    function readFile(string calldata path) external view returns (string memory data);

    /// Reads the entire content of file as binary. `path` is relative to the project root.
    #[cheatcode(group = Filesystem)]
    function readFileBinary(string calldata path) external view returns (bytes memory data);

    /// Reads next line of file to string.
    #[cheatcode(group = Filesystem)]
    function readLine(string calldata path) external view returns (string memory line);

    /// Reads a symbolic link, returning the path that the link points to.
    /// This cheatcode will revert in the following situations, but is not limited to just these cases:
    /// - `path` is not a symbolic link.
    /// - `path` does not exist.
    #[cheatcode(group = Filesystem)]
    function readLink(string calldata linkPath) external view returns (string memory targetPath);

    /// Removes a directory at the provided path.
    /// This cheatcode will revert in the following situations, but is not limited to just these cases:
    /// - `path` doesn't exist.
    /// - `path` isn't a directory.
    /// - User lacks permissions to modify `path`.
    /// - The directory is not empty and `recursive` is false.
    /// `path` is relative to the project root.
    #[cheatcode(group = Filesystem)]
    function removeDir(string calldata path, bool recursive) external;

    /// Removes a file from the filesystem.
    /// This cheatcode will revert in the following situations, but is not limited to just these cases:
    /// - `path` points to a directory.
    /// - The file doesn't exist.
    /// - The user lacks permissions to remove the file.
    /// `path` is relative to the project root.
    #[cheatcode(group = Filesystem)]
    function removeFile(string calldata path) external;

    /// Writes data to file, creating a file if it does not exist, and entirely replacing its contents if it does.
    /// `path` is relative to the project root.
    #[cheatcode(group = Filesystem)]
    function writeFile(string calldata path, string calldata data) external;

    /// Writes binary data to a file, creating a file if it does not exist, and entirely replacing its contents if it does.
    /// `path` is relative to the project root.
    #[cheatcode(group = Filesystem)]
    function writeFileBinary(string calldata path, bytes calldata data) external;

    /// Writes line to file, creating a file if it does not exist.
    /// `path` is relative to the project root.
    #[cheatcode(group = Filesystem)]
    function writeLine(string calldata path, string calldata data) external;

    /// Gets the creation bytecode from an artifact file. Takes in the relative path to the json file or the path to the
    /// artifact in the form of <path>:<contract>:<version> where <contract> and <version> parts are optional.
    #[cheatcode(group = Filesystem)]
    function getCode(string calldata artifactPath) external view returns (bytes memory creationBytecode);

    /// Deploys a contract from an artifact file. Takes in the relative path to the json file or the path to the
    /// artifact in the form of <path>:<contract>:<version> where <contract> and <version> parts are optional.
    #[cheatcode(group = Filesystem)]
    function deployCode(string calldata artifactPath) external returns (address deployedAddress);

    /// Deploys a contract from an artifact file. Takes in the relative path to the json file or the path to the
    /// artifact in the form of <path>:<contract>:<version> where <contract> and <version> parts are optional.
    ///
    /// Additionaly accepts abi-encoded constructor arguments.
    #[cheatcode(group = Filesystem)]
    function deployCode(string calldata artifactPath, bytes calldata constructorArgs) external returns (address deployedAddress);

    /// Gets the deployed bytecode from an artifact file. Takes in the relative path to the json file or the path to the
    /// artifact in the form of <path>:<contract>:<version> where <contract> and <version> parts are optional.
    #[cheatcode(group = Filesystem)]
    function getDeployedCode(string calldata artifactPath) external view returns (bytes memory runtimeBytecode);

    // -------- Foreign Function Interface --------

    /// Performs a foreign function call via the terminal.
    #[cheatcode(group = Filesystem)]
    function ffi(string[] calldata commandInput) external returns (bytes memory result);

    /// Performs a foreign function call via terminal and returns the exit code, stdout, and stderr.
    #[cheatcode(group = Filesystem)]
    function tryFfi(string[] calldata commandInput) external returns (FfiResult memory result);

    // -------- User Interaction --------

    /// Prompts the user for a string value in the terminal.
    #[cheatcode(group = Filesystem)]
    function prompt(string calldata promptText) external returns (string memory input);

    /// Prompts the user for a hidden string value in the terminal.
    #[cheatcode(group = Filesystem)]
    function promptSecret(string calldata promptText) external returns (string memory input);

    /// Prompts the user for hidden uint256 in the terminal (usually pk).
    #[cheatcode(group = Filesystem)]
    function promptSecretUint(string calldata promptText) external returns (uint256);

    /// Prompts the user for an address in the terminal.
    #[cheatcode(group = Filesystem)]
    function promptAddress(string calldata promptText) external returns (address);

    /// Prompts the user for uint256 in the terminal.
    #[cheatcode(group = Filesystem)]
    function promptUint(string calldata promptText) external returns (uint256);

    // ======== Environment Variables ========

    /// Sets environment variables.
    #[cheatcode(group = Environment)]
    function setEnv(string calldata name, string calldata value) external;

    /// Gets the environment variable `name` and returns true if it exists, else returns false.
    #[cheatcode(group = Environment)]
    function envExists(string calldata name) external view returns (bool result);

    /// Gets the environment variable `name` and parses it as `bool`.
    /// Reverts if the variable was not found or could not be parsed.
    #[cheatcode(group = Environment)]
    function envBool(string calldata name) external view returns (bool value);
    /// Gets the environment variable `name` and parses it as `uint256`.
    /// Reverts if the variable was not found or could not be parsed.
    #[cheatcode(group = Environment)]
    function envUint(string calldata name) external view returns (uint256 value);
    /// Gets the environment variable `name` and parses it as `int256`.
    /// Reverts if the variable was not found or could not be parsed.
    #[cheatcode(group = Environment)]
    function envInt(string calldata name) external view returns (int256 value);
    /// Gets the environment variable `name` and parses it as `address`.
    /// Reverts if the variable was not found or could not be parsed.
    #[cheatcode(group = Environment)]
    function envAddress(string calldata name) external view returns (address value);
    /// Gets the environment variable `name` and parses it as `bytes32`.
    /// Reverts if the variable was not found or could not be parsed.
    #[cheatcode(group = Environment)]
    function envBytes32(string calldata name) external view returns (bytes32 value);
    /// Gets the environment variable `name` and parses it as `string`.
    /// Reverts if the variable was not found or could not be parsed.
    #[cheatcode(group = Environment)]
    function envString(string calldata name) external view returns (string memory value);
    /// Gets the environment variable `name` and parses it as `bytes`.
    /// Reverts if the variable was not found or could not be parsed.
    #[cheatcode(group = Environment)]
    function envBytes(string calldata name) external view returns (bytes memory value);

    /// Gets the environment variable `name` and parses it as an array of `bool`, delimited by `delim`.
    /// Reverts if the variable was not found or could not be parsed.
    #[cheatcode(group = Environment)]
    function envBool(string calldata name, string calldata delim) external view returns (bool[] memory value);
    /// Gets the environment variable `name` and parses it as an array of `uint256`, delimited by `delim`.
    /// Reverts if the variable was not found or could not be parsed.
    #[cheatcode(group = Environment)]
    function envUint(string calldata name, string calldata delim) external view returns (uint256[] memory value);
    /// Gets the environment variable `name` and parses it as an array of `int256`, delimited by `delim`.
    /// Reverts if the variable was not found or could not be parsed.
    #[cheatcode(group = Environment)]
    function envInt(string calldata name, string calldata delim) external view returns (int256[] memory value);
    /// Gets the environment variable `name` and parses it as an array of `address`, delimited by `delim`.
    /// Reverts if the variable was not found or could not be parsed.
    #[cheatcode(group = Environment)]
    function envAddress(string calldata name, string calldata delim) external view returns (address[] memory value);
    /// Gets the environment variable `name` and parses it as an array of `bytes32`, delimited by `delim`.
    /// Reverts if the variable was not found or could not be parsed.
    #[cheatcode(group = Environment)]
    function envBytes32(string calldata name, string calldata delim) external view returns (bytes32[] memory value);
    /// Gets the environment variable `name` and parses it as an array of `string`, delimited by `delim`.
    /// Reverts if the variable was not found or could not be parsed.
    #[cheatcode(group = Environment)]
    function envString(string calldata name, string calldata delim) external view returns (string[] memory value);
    /// Gets the environment variable `name` and parses it as an array of `bytes`, delimited by `delim`.
    /// Reverts if the variable was not found or could not be parsed.
    #[cheatcode(group = Environment)]
    function envBytes(string calldata name, string calldata delim) external view returns (bytes[] memory value);

    /// Gets the environment variable `name` and parses it as `bool`.
    /// Reverts if the variable could not be parsed.
    /// Returns `defaultValue` if the variable was not found.
    #[cheatcode(group = Environment)]
    function envOr(string calldata name, bool defaultValue) external view returns (bool value);
    /// Gets the environment variable `name` and parses it as `uint256`.
    /// Reverts if the variable could not be parsed.
    /// Returns `defaultValue` if the variable was not found.
    #[cheatcode(group = Environment)]
    function envOr(string calldata name, uint256 defaultValue) external view returns (uint256 value);
    /// Gets the environment variable `name` and parses it as `int256`.
    /// Reverts if the variable could not be parsed.
    /// Returns `defaultValue` if the variable was not found.
    #[cheatcode(group = Environment)]
    function envOr(string calldata name, int256 defaultValue) external view returns (int256 value);
    /// Gets the environment variable `name` and parses it as `address`.
    /// Reverts if the variable could not be parsed.
    /// Returns `defaultValue` if the variable was not found.
    #[cheatcode(group = Environment)]
    function envOr(string calldata name, address defaultValue) external view returns (address value);
    /// Gets the environment variable `name` and parses it as `bytes32`.
    /// Reverts if the variable could not be parsed.
    /// Returns `defaultValue` if the variable was not found.
    #[cheatcode(group = Environment)]
    function envOr(string calldata name, bytes32 defaultValue) external view returns (bytes32 value);
    /// Gets the environment variable `name` and parses it as `string`.
    /// Reverts if the variable could not be parsed.
    /// Returns `defaultValue` if the variable was not found.
    #[cheatcode(group = Environment)]
    function envOr(string calldata name, string calldata defaultValue) external view returns (string memory value);
    /// Gets the environment variable `name` and parses it as `bytes`.
    /// Reverts if the variable could not be parsed.
    /// Returns `defaultValue` if the variable was not found.
    #[cheatcode(group = Environment)]
    function envOr(string calldata name, bytes calldata defaultValue) external view returns (bytes memory value);

    /// Gets the environment variable `name` and parses it as an array of `bool`, delimited by `delim`.
    /// Reverts if the variable could not be parsed.
    /// Returns `defaultValue` if the variable was not found.
    #[cheatcode(group = Environment)]
    function envOr(string calldata name, string calldata delim, bool[] calldata defaultValue)
        external view
        returns (bool[] memory value);
    /// Gets the environment variable `name` and parses it as an array of `uint256`, delimited by `delim`.
    /// Reverts if the variable could not be parsed.
    /// Returns `defaultValue` if the variable was not found.
    #[cheatcode(group = Environment)]
    function envOr(string calldata name, string calldata delim, uint256[] calldata defaultValue)
        external view
        returns (uint256[] memory value);
    /// Gets the environment variable `name` and parses it as an array of `int256`, delimited by `delim`.
    /// Reverts if the variable could not be parsed.
    /// Returns `defaultValue` if the variable was not found.
    #[cheatcode(group = Environment)]
    function envOr(string calldata name, string calldata delim, int256[] calldata defaultValue)
        external view
        returns (int256[] memory value);
    /// Gets the environment variable `name` and parses it as an array of `address`, delimited by `delim`.
    /// Reverts if the variable could not be parsed.
    /// Returns `defaultValue` if the variable was not found.
    #[cheatcode(group = Environment)]
    function envOr(string calldata name, string calldata delim, address[] calldata defaultValue)
        external view
        returns (address[] memory value);
    /// Gets the environment variable `name` and parses it as an array of `bytes32`, delimited by `delim`.
    /// Reverts if the variable could not be parsed.
    /// Returns `defaultValue` if the variable was not found.
    #[cheatcode(group = Environment)]
    function envOr(string calldata name, string calldata delim, bytes32[] calldata defaultValue)
        external view
        returns (bytes32[] memory value);
    /// Gets the environment variable `name` and parses it as an array of `string`, delimited by `delim`.
    /// Reverts if the variable could not be parsed.
    /// Returns `defaultValue` if the variable was not found.
    #[cheatcode(group = Environment)]
    function envOr(string calldata name, string calldata delim, string[] calldata defaultValue)
        external view
        returns (string[] memory value);
    /// Gets the environment variable `name` and parses it as an array of `bytes`, delimited by `delim`.
    /// Reverts if the variable could not be parsed.
    /// Returns `defaultValue` if the variable was not found.
    #[cheatcode(group = Environment)]
    function envOr(string calldata name, string calldata delim, bytes[] calldata defaultValue)
        external view
        returns (bytes[] memory value);

    /// Returns true if `forge` command was executed in given context.
    #[cheatcode(group = Environment)]
    function isContext(ForgeContext context) external view returns (bool result);

    // ======== Scripts ========

    // -------- Broadcasting Transactions --------

    /// Has the next call (at this call depth only) create transactions that can later be signed and sent onchain.
    ///
    /// Broadcasting address is determined by checking the following in order:
    /// 1. If `--sender` argument was provided, that address is used.
    /// 2. If exactly one signer (e.g. private key, hw wallet, keystore) is set when `forge broadcast` is invoked, that signer is used.
    /// 3. Otherwise, default foundry sender (1804c8AB1F12E6bbf3894d4083f33e07309d1f38) is used.
    #[cheatcode(group = Scripting)]
    function broadcast() external;

    /// Has the next call (at this call depth only) create a transaction with the address provided
    /// as the sender that can later be signed and sent onchain.
    #[cheatcode(group = Scripting)]
    function broadcast(address signer) external;

    /// Has the next call (at this call depth only) create a transaction with the private key
    /// provided as the sender that can later be signed and sent onchain.
    #[cheatcode(group = Scripting)]
    function broadcast(uint256 privateKey) external;

    /// Has all subsequent calls (at this call depth only) create transactions that can later be signed and sent onchain.
    ///
    /// Broadcasting address is determined by checking the following in order:
    /// 1. If `--sender` argument was provided, that address is used.
    /// 2. If exactly one signer (e.g. private key, hw wallet, keystore) is set when `forge broadcast` is invoked, that signer is used.
    /// 3. Otherwise, default foundry sender (1804c8AB1F12E6bbf3894d4083f33e07309d1f38) is used.
    #[cheatcode(group = Scripting)]
    function startBroadcast() external;

    /// Has all subsequent calls (at this call depth only) create transactions with the address
    /// provided that can later be signed and sent onchain.
    #[cheatcode(group = Scripting)]
    function startBroadcast(address signer) external;

    /// Has all subsequent calls (at this call depth only) create transactions with the private key
    /// provided that can later be signed and sent onchain.
    #[cheatcode(group = Scripting)]
    function startBroadcast(uint256 privateKey) external;

    /// Stops collecting onchain transactions.
    #[cheatcode(group = Scripting)]
    function stopBroadcast() external;

    /// Takes a signed transaction and broadcasts it to the network.
    #[cheatcode(group = Scripting)]
    function broadcastRawTransaction(bytes calldata data) external;

    // ======== Utilities ========

    // -------- Strings --------

    /// Converts the given value to a `string`.
    #[cheatcode(group = String)]
    function toString(address value) external pure returns (string memory stringifiedValue);
    /// Converts the given value to a `string`.
    #[cheatcode(group = String)]
    function toString(bytes calldata value) external pure returns (string memory stringifiedValue);
    /// Converts the given value to a `string`.
    #[cheatcode(group = String)]
    function toString(bytes32 value) external pure returns (string memory stringifiedValue);
    /// Converts the given value to a `string`.
    #[cheatcode(group = String)]
    function toString(bool value) external pure returns (string memory stringifiedValue);
    /// Converts the given value to a `string`.
    #[cheatcode(group = String)]
    function toString(uint256 value) external pure returns (string memory stringifiedValue);
    /// Converts the given value to a `string`.
    #[cheatcode(group = String)]
    function toString(int256 value) external pure returns (string memory stringifiedValue);

    /// Parses the given `string` into `bytes`.
    #[cheatcode(group = String)]
    function parseBytes(string calldata stringifiedValue) external pure returns (bytes memory parsedValue);
    /// Parses the given `string` into an `address`.
    #[cheatcode(group = String)]
    function parseAddress(string calldata stringifiedValue) external pure returns (address parsedValue);
    /// Parses the given `string` into a `uint256`.
    #[cheatcode(group = String)]
    function parseUint(string calldata stringifiedValue) external pure returns (uint256 parsedValue);
    /// Parses the given `string` into a `int256`.
    #[cheatcode(group = String)]
    function parseInt(string calldata stringifiedValue) external pure returns (int256 parsedValue);
    /// Parses the given `string` into a `bytes32`.
    #[cheatcode(group = String)]
    function parseBytes32(string calldata stringifiedValue) external pure returns (bytes32 parsedValue);
    /// Parses the given `string` into a `bool`.
    #[cheatcode(group = String)]
    function parseBool(string calldata stringifiedValue) external pure returns (bool parsedValue);

    /// Converts the given `string` value to Lowercase.
    #[cheatcode(group = String)]
    function toLowercase(string calldata input) external pure returns (string memory output);
    /// Converts the given `string` value to Uppercase.
    #[cheatcode(group = String)]
    function toUppercase(string calldata input) external pure returns (string memory output);
    /// Trims leading and trailing whitespace from the given `string` value.
    #[cheatcode(group = String)]
    function trim(string calldata input) external pure returns (string memory output);
    /// Replaces occurrences of `from` in the given `string` with `to`.
    #[cheatcode(group = String)]
    function replace(string calldata input, string calldata from, string calldata to) external pure returns (string memory output);
    /// Splits the given `string` into an array of strings divided by the `delimiter`.
    #[cheatcode(group = String)]
    function split(string calldata input, string calldata delimiter) external pure returns (string[] memory outputs);
    /// Returns the index of the first occurrence of a `key` in an `input` string.
    /// Returns `NOT_FOUND` (i.e. `type(uint256).max`) if the `key` is not found.
    /// Returns 0 in case of an empty `key`.
    #[cheatcode(group = String)]
    function indexOf(string calldata input, string calldata key) external pure returns (uint256);

    // ======== JSON Parsing and Manipulation ========

    // -------- Reading --------

    // NOTE: Please read https://book.getfoundry.sh/cheatcodes/parse-json to understand the
    // limitations and caveats of the JSON parsing cheats.

    /// Checks if `key` exists in a JSON object
    /// `keyExists` is being deprecated in favor of `keyExistsJson`. It will be removed in future versions.
    #[cheatcode(group = Json, status = Deprecated)]
    function keyExists(string calldata json, string calldata key) external view returns (bool);
    /// Checks if `key` exists in a JSON object.
    #[cheatcode(group = Json)]
    function keyExistsJson(string calldata json, string calldata key) external view returns (bool);

    /// ABI-encodes a JSON object.
    #[cheatcode(group = Json)]
    function parseJson(string calldata json) external pure returns (bytes memory abiEncodedData);
    /// ABI-encodes a JSON object at `key`.
    #[cheatcode(group = Json)]
    function parseJson(string calldata json, string calldata key) external pure returns (bytes memory abiEncodedData);

    // The following parseJson cheatcodes will do type coercion, for the type that they indicate.
    // For example, parseJsonUint will coerce all values to a uint256. That includes stringified numbers '12.'
    // and hex numbers '0xEF.'.
    // Type coercion works ONLY for discrete values or arrays. That means that the key must return a value or array, not
    // a JSON object.

    /// Parses a string of JSON data at `key` and coerces it to `uint256`.
    #[cheatcode(group = Json)]
    function parseJsonUint(string calldata json, string calldata key) external pure returns (uint256);
    /// Parses a string of JSON data at `key` and coerces it to `uint256[]`.
    #[cheatcode(group = Json)]
    function parseJsonUintArray(string calldata json, string calldata key) external pure returns (uint256[] memory);
    /// Parses a string of JSON data at `key` and coerces it to `int256`.
    #[cheatcode(group = Json)]
    function parseJsonInt(string calldata json, string calldata key) external pure returns (int256);
    /// Parses a string of JSON data at `key` and coerces it to `int256[]`.
    #[cheatcode(group = Json)]
    function parseJsonIntArray(string calldata json, string calldata key) external pure returns (int256[] memory);
    /// Parses a string of JSON data at `key` and coerces it to `bool`.
    #[cheatcode(group = Json)]
    function parseJsonBool(string calldata json, string calldata key) external pure returns (bool);
    /// Parses a string of JSON data at `key` and coerces it to `bool[]`.
    #[cheatcode(group = Json)]
    function parseJsonBoolArray(string calldata json, string calldata key) external pure returns (bool[] memory);
    /// Parses a string of JSON data at `key` and coerces it to `address`.
    #[cheatcode(group = Json)]
    function parseJsonAddress(string calldata json, string calldata key) external pure returns (address);
    /// Parses a string of JSON data at `key` and coerces it to `address[]`.
    #[cheatcode(group = Json)]
    function parseJsonAddressArray(string calldata json, string calldata key)
        external
        pure
        returns (address[] memory);
    /// Parses a string of JSON data at `key` and coerces it to `string`.
    #[cheatcode(group = Json)]
    function parseJsonString(string calldata json, string calldata key) external pure returns (string memory);
    /// Parses a string of JSON data at `key` and coerces it to `string[]`.
    #[cheatcode(group = Json)]
    function parseJsonStringArray(string calldata json, string calldata key) external pure returns (string[] memory);
    /// Parses a string of JSON data at `key` and coerces it to `bytes`.
    #[cheatcode(group = Json)]
    function parseJsonBytes(string calldata json, string calldata key) external pure returns (bytes memory);
    /// Parses a string of JSON data at `key` and coerces it to `bytes[]`.
    #[cheatcode(group = Json)]
    function parseJsonBytesArray(string calldata json, string calldata key) external pure returns (bytes[] memory);
    /// Parses a string of JSON data at `key` and coerces it to `bytes32`.
    #[cheatcode(group = Json)]
    function parseJsonBytes32(string calldata json, string calldata key) external pure returns (bytes32);
    /// Parses a string of JSON data at `key` and coerces it to `bytes32[]`.
    #[cheatcode(group = Json)]
    function parseJsonBytes32Array(string calldata json, string calldata key)
        external
        pure
        returns (bytes32[] memory);

    /// Parses a string of JSON data and coerces it to type corresponding to `typeDescription`.
    #[cheatcode(group = Json)]
    function parseJsonType(string calldata json, string calldata typeDescription) external pure returns (bytes memory);
    /// Parses a string of JSON data at `key` and coerces it to type corresponding to `typeDescription`.
    #[cheatcode(group = Json)]
    function parseJsonType(string calldata json, string calldata key, string calldata typeDescription) external pure returns (bytes memory);
    /// Parses a string of JSON data at `key` and coerces it to type array corresponding to `typeDescription`.
    #[cheatcode(group = Json)]
    function parseJsonTypeArray(string calldata json, string calldata key, string calldata typeDescription)
        external
        pure
        returns (bytes memory);

    /// Returns an array of all the keys in a JSON object.
    #[cheatcode(group = Json)]
    function parseJsonKeys(string calldata json, string calldata key) external pure returns (string[] memory keys);

    // -------- Writing --------

    // NOTE: Please read https://book.getfoundry.sh/cheatcodes/serialize-json to understand how
    // to use the serialization cheats.

    /// Serializes a key and value to a JSON object stored in-memory that can be later written to a file.
    /// Returns the stringified version of the specific JSON file up to that moment.
    #[cheatcode(group = Json)]
    function serializeJson(string calldata objectKey, string calldata value) external returns (string memory json);

    /// See `serializeJson`.
    #[cheatcode(group = Json)]
    function serializeBool(string calldata objectKey, string calldata valueKey, bool value)
        external
        returns (string memory json);
    /// See `serializeJson`.
    #[cheatcode(group = Json)]
    function serializeUint(string calldata objectKey, string calldata valueKey, uint256 value)
        external
        returns (string memory json);
    /// See `serializeJson`.
    #[cheatcode(group = Json)]
    function serializeUintToHex(string calldata objectKey, string calldata valueKey, uint256 value)
        external
        returns (string memory json);
    /// See `serializeJson`.
    #[cheatcode(group = Json)]
    function serializeInt(string calldata objectKey, string calldata valueKey, int256 value)
        external
        returns (string memory json);
    /// See `serializeJson`.
    #[cheatcode(group = Json)]
    function serializeAddress(string calldata objectKey, string calldata valueKey, address value)
        external
        returns (string memory json);
    /// See `serializeJson`.
    #[cheatcode(group = Json)]
    function serializeBytes32(string calldata objectKey, string calldata valueKey, bytes32 value)
        external
        returns (string memory json);
    /// See `serializeJson`.
    #[cheatcode(group = Json)]
    function serializeString(string calldata objectKey, string calldata valueKey, string calldata value)
        external
        returns (string memory json);
    /// See `serializeJson`.
    #[cheatcode(group = Json)]
    function serializeBytes(string calldata objectKey, string calldata valueKey, bytes calldata value)
        external
        returns (string memory json);

    /// See `serializeJson`.
    #[cheatcode(group = Json)]
    function serializeBool(string calldata objectKey, string calldata valueKey, bool[] calldata values)
        external
        returns (string memory json);
    /// See `serializeJson`.
    #[cheatcode(group = Json)]
    function serializeUint(string calldata objectKey, string calldata valueKey, uint256[] calldata values)
        external
        returns (string memory json);
    /// See `serializeJson`.
    #[cheatcode(group = Json)]
    function serializeInt(string calldata objectKey, string calldata valueKey, int256[] calldata values)
        external
        returns (string memory json);
    /// See `serializeJson`.
    #[cheatcode(group = Json)]
    function serializeAddress(string calldata objectKey, string calldata valueKey, address[] calldata values)
        external
        returns (string memory json);
    /// See `serializeJson`.
    #[cheatcode(group = Json)]
    function serializeBytes32(string calldata objectKey, string calldata valueKey, bytes32[] calldata values)
        external
        returns (string memory json);
    /// See `serializeJson`.
    #[cheatcode(group = Json)]
    function serializeString(string calldata objectKey, string calldata valueKey, string[] calldata values)
        external
        returns (string memory json);
    /// See `serializeJson`.
    #[cheatcode(group = Json)]
    function serializeBytes(string calldata objectKey, string calldata valueKey, bytes[] calldata values)
        external
        returns (string memory json);
    /// See `serializeJson`.
    #[cheatcode(group = Json)]
    function serializeJsonType(string calldata typeDescription, bytes memory value)
        external
        pure
        returns (string memory json);
    /// See `serializeJson`.
    #[cheatcode(group = Json)]
    function serializeJsonType(string calldata objectKey, string calldata valueKey, string calldata typeDescription, bytes memory value)
        external
        returns (string memory json);

    // NOTE: Please read https://book.getfoundry.sh/cheatcodes/write-json to understand how
    // to use the JSON writing cheats.

    /// Write a serialized JSON object to a file. If the file exists, it will be overwritten.
    #[cheatcode(group = Json)]
    function writeJson(string calldata json, string calldata path) external;

    /// Write a serialized JSON object to an **existing** JSON file, replacing a value with key = <value_key.>
    /// This is useful to replace a specific value of a JSON file, without having to parse the entire thing.
    #[cheatcode(group = Json)]
    function writeJson(string calldata json, string calldata path, string calldata valueKey) external;

    // ======== TOML Parsing and Manipulation ========

    // -------- Reading --------

    // NOTE: Please read https://book.getfoundry.sh/cheatcodes/parse-toml to understand the
    // limitations and caveats of the TOML parsing cheat.

    /// Checks if `key` exists in a TOML table.
    #[cheatcode(group = Toml)]
    function keyExistsToml(string calldata toml, string calldata key) external view returns (bool);

    /// ABI-encodes a TOML table.
    #[cheatcode(group = Toml)]
    function parseToml(string calldata toml) external pure returns (bytes memory abiEncodedData);

    /// ABI-encodes a TOML table at `key`.
    #[cheatcode(group = Toml)]
    function parseToml(string calldata toml, string calldata key) external pure returns (bytes memory abiEncodedData);

    // The following parseToml cheatcodes will do type coercion, for the type that they indicate.
    // For example, parseTomlUint will coerce all values to a uint256. That includes stringified numbers '12.'
    // and hex numbers '0xEF.'.
    // Type coercion works ONLY for discrete values or arrays. That means that the key must return a value or array, not
    // a TOML table.

    /// Parses a string of TOML data at `key` and coerces it to `uint256`.
    #[cheatcode(group = Toml)]
    function parseTomlUint(string calldata toml, string calldata key) external pure returns (uint256);
    /// Parses a string of TOML data at `key` and coerces it to `uint256[]`.
    #[cheatcode(group = Toml)]
    function parseTomlUintArray(string calldata toml, string calldata key) external pure returns (uint256[] memory);
    /// Parses a string of TOML data at `key` and coerces it to `int256`.
    #[cheatcode(group = Toml)]
    function parseTomlInt(string calldata toml, string calldata key) external pure returns (int256);
    /// Parses a string of TOML data at `key` and coerces it to `int256[]`.
    #[cheatcode(group = Toml)]
    function parseTomlIntArray(string calldata toml, string calldata key) external pure returns (int256[] memory);
    /// Parses a string of TOML data at `key` and coerces it to `bool`.
    #[cheatcode(group = Toml)]
    function parseTomlBool(string calldata toml, string calldata key) external pure returns (bool);
    /// Parses a string of TOML data at `key` and coerces it to `bool[]`.
    #[cheatcode(group = Toml)]
    function parseTomlBoolArray(string calldata toml, string calldata key) external pure returns (bool[] memory);
    /// Parses a string of TOML data at `key` and coerces it to `address`.
    #[cheatcode(group = Toml)]
    function parseTomlAddress(string calldata toml, string calldata key) external pure returns (address);
    /// Parses a string of TOML data at `key` and coerces it to `address[]`.
    #[cheatcode(group = Toml)]
    function parseTomlAddressArray(string calldata toml, string calldata key)
        external
        pure
        returns (address[] memory);
    /// Parses a string of TOML data at `key` and coerces it to `string`.
    #[cheatcode(group = Toml)]
    function parseTomlString(string calldata toml, string calldata key) external pure returns (string memory);
    /// Parses a string of TOML data at `key` and coerces it to `string[]`.
    #[cheatcode(group = Toml)]
    function parseTomlStringArray(string calldata toml, string calldata key) external pure returns (string[] memory);
    /// Parses a string of TOML data at `key` and coerces it to `bytes`.
    #[cheatcode(group = Toml)]
    function parseTomlBytes(string calldata toml, string calldata key) external pure returns (bytes memory);
    /// Parses a string of TOML data at `key` and coerces it to `bytes[]`.
    #[cheatcode(group = Toml)]
    function parseTomlBytesArray(string calldata toml, string calldata key) external pure returns (bytes[] memory);
    /// Parses a string of TOML data at `key` and coerces it to `bytes32`.
    #[cheatcode(group = Toml)]
    function parseTomlBytes32(string calldata toml, string calldata key) external pure returns (bytes32);
    /// Parses a string of TOML data at `key` and coerces it to `bytes32[]`.
    #[cheatcode(group = Toml)]
    function parseTomlBytes32Array(string calldata toml, string calldata key)
        external
        pure
        returns (bytes32[] memory);

    /// Returns an array of all the keys in a TOML table.
    #[cheatcode(group = Toml)]
    function parseTomlKeys(string calldata toml, string calldata key) external pure returns (string[] memory keys);

    // -------- Writing --------

    // NOTE: Please read https://book.getfoundry.sh/cheatcodes/write-toml to understand how
    // to use the TOML writing cheat.

    /// Takes serialized JSON, converts to TOML and write a serialized TOML to a file.
    #[cheatcode(group = Toml)]
    function writeToml(string calldata json, string calldata path) external;

    /// Takes serialized JSON, converts to TOML and write a serialized TOML table to an **existing** TOML file, replacing a value with key = <value_key.>
    /// This is useful to replace a specific value of a TOML file, without having to parse the entire thing.
    #[cheatcode(group = Toml)]
    function writeToml(string calldata json, string calldata path, string calldata valueKey) external;

    // ======== Cryptography ========

    // -------- Key Management --------

    /// Derives a private key from the name, labels the account with that name, and returns the wallet.
    #[cheatcode(group = Crypto)]
    function createWallet(string calldata walletLabel) external returns (Wallet memory wallet);

    /// Generates a wallet from the private key and returns the wallet.
    #[cheatcode(group = Crypto)]
    function createWallet(uint256 privateKey) external returns (Wallet memory wallet);

    /// Generates a wallet from the private key, labels the account with that name, and returns the wallet.
    #[cheatcode(group = Crypto)]
    function createWallet(uint256 privateKey, string calldata walletLabel) external returns (Wallet memory wallet);

    /// Signs data with a `Wallet`.
    #[cheatcode(group = Crypto)]
    function sign(Wallet calldata wallet, bytes32 digest) external returns (uint8 v, bytes32 r, bytes32 s);

    /// Signs data with a `Wallet`.
    ///
    /// Returns a compact signature (`r`, `vs`) as per EIP-2098, where `vs` encodes both the
    /// signature's `s` value, and the recovery id `v` in a single bytes32.
    /// This format reduces the signature size from 65 to 64 bytes.
    #[cheatcode(group = Crypto)]
    function signCompact(Wallet calldata wallet, bytes32 digest) external returns (bytes32 r, bytes32 vs);

    /// Signs `digest` with `privateKey` using the secp256k1 curve.
    #[cheatcode(group = Crypto)]
    function sign(uint256 privateKey, bytes32 digest) external pure returns (uint8 v, bytes32 r, bytes32 s);

    /// Signs `digest` with `privateKey` using the secp256k1 curve.
    ///
    /// Returns a compact signature (`r`, `vs`) as per EIP-2098, where `vs` encodes both the
    /// signature's `s` value, and the recovery id `v` in a single bytes32.
    /// This format reduces the signature size from 65 to 64 bytes.
    #[cheatcode(group = Crypto)]
    function signCompact(uint256 privateKey, bytes32 digest) external pure returns (bytes32 r, bytes32 vs);

    /// Signs `digest` with signer provided to script using the secp256k1 curve.
    ///
    /// If `--sender` is provided, the signer with provided address is used, otherwise,
    /// if exactly one signer is provided to the script, that signer is used.
    ///
    /// Raises error if signer passed through `--sender` does not match any unlocked signers or
    /// if `--sender` is not provided and not exactly one signer is passed to the script.
    #[cheatcode(group = Crypto)]
    function sign(bytes32 digest) external pure returns (uint8 v, bytes32 r, bytes32 s);

    /// Signs `digest` with signer provided to script using the secp256k1 curve.
    ///
    /// Returns a compact signature (`r`, `vs`) as per EIP-2098, where `vs` encodes both the
    /// signature's `s` value, and the recovery id `v` in a single bytes32.
    /// This format reduces the signature size from 65 to 64 bytes.
    ///
    /// If `--sender` is provided, the signer with provided address is used, otherwise,
    /// if exactly one signer is provided to the script, that signer is used.
    ///
    /// Raises error if signer passed through `--sender` does not match any unlocked signers or
    /// if `--sender` is not provided and not exactly one signer is passed to the script.
    #[cheatcode(group = Crypto)]
    function signCompact(bytes32 digest) external pure returns (bytes32 r, bytes32 vs);

    /// Signs `digest` with signer provided to script using the secp256k1 curve.
    ///
    /// Raises error if none of the signers passed into the script have provided address.
    #[cheatcode(group = Crypto)]
    function sign(address signer, bytes32 digest) external pure returns (uint8 v, bytes32 r, bytes32 s);

    /// Signs `digest` with signer provided to script using the secp256k1 curve.
    ///
    /// Returns a compact signature (`r`, `vs`) as per EIP-2098, where `vs` encodes both the
    /// signature's `s` value, and the recovery id `v` in a single bytes32.
    /// This format reduces the signature size from 65 to 64 bytes.
    ///
    /// Raises error if none of the signers passed into the script have provided address.
    #[cheatcode(group = Crypto)]
    function signCompact(address signer, bytes32 digest) external pure returns (bytes32 r, bytes32 vs);

    /// Signs `digest` with `privateKey` using the secp256r1 curve.
    #[cheatcode(group = Crypto)]
    function signP256(uint256 privateKey, bytes32 digest) external pure returns (bytes32 r, bytes32 s);

    /// Derives secp256r1 public key from the provided `privateKey`.
    #[cheatcode(group = Crypto)]
    function publicKeyP256(uint256 privateKey) external pure returns (uint256 publicKeyX, uint256 publicKeyY);

    /// Derive a private key from a provided mnenomic string (or mnenomic file path)
    /// at the derivation path `m/44'/60'/0'/0/{index}`.
    #[cheatcode(group = Crypto)]
    function deriveKey(string calldata mnemonic, uint32 index) external pure returns (uint256 privateKey);
    /// Derive a private key from a provided mnenomic string (or mnenomic file path)
    /// at `{derivationPath}{index}`.
    #[cheatcode(group = Crypto)]
    function deriveKey(string calldata mnemonic, string calldata derivationPath, uint32 index)
        external
        pure
        returns (uint256 privateKey);
    /// Derive a private key from a provided mnenomic string (or mnenomic file path) in the specified language
    /// at the derivation path `m/44'/60'/0'/0/{index}`.
    #[cheatcode(group = Crypto)]
    function deriveKey(string calldata mnemonic, uint32 index, string calldata language)
        external
        pure
        returns (uint256 privateKey);
    /// Derive a private key from a provided mnenomic string (or mnenomic file path) in the specified language
    /// at `{derivationPath}{index}`.
    #[cheatcode(group = Crypto)]
    function deriveKey(string calldata mnemonic, string calldata derivationPath, uint32 index, string calldata language)
        external
        pure
        returns (uint256 privateKey);

    /// Adds a private key to the local forge wallet and returns the address.
    #[cheatcode(group = Crypto)]
    function rememberKey(uint256 privateKey) external returns (address keyAddr);

    // -------- Uncategorized Utilities --------

    /// Labels an address in call traces.
    #[cheatcode(group = Utilities)]
    function label(address account, string calldata newLabel) external;

    /// Gets the label for the specified address.
    #[cheatcode(group = Utilities)]
    function getLabel(address account) external view returns (string memory currentLabel);

    /// Compute the address a contract will be deployed at for a given deployer address and nonce.
    #[cheatcode(group = Utilities)]
    function computeCreateAddress(address deployer, uint256 nonce) external pure returns (address);

    /// Compute the address of a contract created with CREATE2 using the given CREATE2 deployer.
    #[cheatcode(group = Utilities)]
    function computeCreate2Address(bytes32 salt, bytes32 initCodeHash, address deployer) external pure returns (address);

    /// Compute the address of a contract created with CREATE2 using the default CREATE2 deployer.
    #[cheatcode(group = Utilities)]
    function computeCreate2Address(bytes32 salt, bytes32 initCodeHash) external pure returns (address);

    /// Encodes a `bytes` value to a base64 string.
    #[cheatcode(group = Utilities)]
    function toBase64(bytes calldata data) external pure returns (string memory);

    /// Encodes a `string` value to a base64 string.
    #[cheatcode(group = Utilities)]
    function toBase64(string calldata data) external pure returns (string memory);

    /// Encodes a `bytes` value to a base64url string.
    #[cheatcode(group = Utilities)]
    function toBase64URL(bytes calldata data) external pure returns (string memory);

    /// Encodes a `string` value to a base64url string.
    #[cheatcode(group = Utilities)]
    function toBase64URL(string calldata data) external pure returns (string memory);

    /// Returns ENS namehash for provided string.
    #[cheatcode(group = Utilities)]
    function ensNamehash(string calldata name) external pure returns (bytes32);

    /// Returns a random uint256 value.
    #[cheatcode(group = Utilities)]
    function randomUint() external returns (uint256);

    /// Returns random uin256 value between the provided range (=min..=max).
    #[cheatcode(group = Utilities)]
    function randomUint(uint256 min, uint256 max) external returns (uint256);

    /// Returns a random `address`.
    #[cheatcode(group = Utilities)]
    function randomAddress() external returns (address);

    /// Pauses collection of call traces. Useful in cases when you want to skip tracing of
    /// complex calls which are not useful for debugging.
    #[cheatcode(group = Utilities)]
    function pauseTracing() external view;

    /// Unpauses collection of call traces.
    #[cheatcode(group = Utilities)]
    function resumeTracing() external view;
}
}

impl PartialEq for ForgeContext {
    // Handles test group case (any of test, coverage or snapshot)
    // and script group case (any of dry run, broadcast or resume).
    fn eq(&self, other: &Self) -> bool {
        match (self, other) {
            (_, Self::TestGroup) => {
                matches!(self, Self::Test | Self::Snapshot | Self::Coverage)
            }
            (_, Self::ScriptGroup) => {
                matches!(self, Self::ScriptDryRun | Self::ScriptBroadcast | Self::ScriptResume)
            }
            (Self::Test, Self::Test) |
            (Self::Snapshot, Self::Snapshot) |
            (Self::Coverage, Self::Coverage) |
            (Self::ScriptDryRun, Self::ScriptDryRun) |
            (Self::ScriptBroadcast, Self::ScriptBroadcast) |
            (Self::ScriptResume, Self::ScriptResume) |
            (Self::Unknown, Self::Unknown) => true,
            _ => false,
        }
    }
}<|MERGE_RESOLUTION|>--- conflicted
+++ resolved
@@ -501,10 +501,6 @@
 
     // -------- Gas Snapshots --------
 
-    /// Gets the gas used in the last call.
-    #[cheatcode(group = Evm, safety = Safe)]
-    function lastCallGas() external view returns (Gas memory gas);
-
     /// Start a snapshot capture of the current gas usage.
     #[cheatcode(group = Evm, safety = Unsafe)]
     function startSnapshotGas(string calldata name) external returns (bool success);
@@ -676,8 +672,6 @@
     #[cheatcode(group = Evm, safety = Safe)]
     function resumeGasMetering() external;
 
-<<<<<<< HEAD
-=======
     /// Reset gas metering (i.e. gas usage is set to gas limit).
     #[cheatcode(group = Evm, safety = Safe)]
     function resetGasMetering() external;
@@ -688,7 +682,6 @@
     #[cheatcode(group = Evm, safety = Safe)]
     function lastCallGas() external view returns (Gas memory gas);
 
->>>>>>> 0d830288
     // ======== Test Assertions and Utilities ========
 
     /// If the condition is false, discard this run's fuzz inputs and generate new ones.
