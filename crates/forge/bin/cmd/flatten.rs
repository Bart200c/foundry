--- conflicted
+++ resolved
@@ -34,26 +34,7 @@
         let FlattenArgs { target_path, output, project_paths } = self;
 
         // flatten is a subset of `BuildArgs` so we can reuse that to get the config
-<<<<<<< HEAD
-        let build_args = CoreBuildArgs {
-            project_paths,
-            out_path: Default::default(),
-            compiler: Default::default(),
-            ignored_error_codes: vec![],
-            deny_warnings: false,
-            no_auto_detect: false,
-            use_solc: None,
-            offline: false,
-            force: false,
-            libraries: vec![],
-            via_ir: false,
-            revert_strings: None,
-            build_info: false,
-            build_info_path: None,
-        };
-=======
         let build_args = CoreBuildArgs { project_paths, ..Default::default() };
->>>>>>> 120ae66d
 
         let config = build_args.try_load_config_emit_warnings()?;
 
