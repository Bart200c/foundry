use alloy_json_abi::JsonAbi;
use clap::Parser;
use comfy_table::{presets::ASCII_MARKDOWN, Table};
<<<<<<< HEAD
use ethers::{
    abi::{ErrorExt, EventExt, RawAbi},
    prelude::{
        artifacts::output_selection::{
=======
use eyre::Result;
use foundry_cli::opts::{CompilerArgs, CoreBuildArgs};
use foundry_common::compile;
use foundry_compilers::{
    artifacts::{
        output_selection::{
>>>>>>> 120ae66d
            BytecodeOutputSelection, ContractOutputSelection, DeployedBytecodeOutputSelection,
            EvmOutputSelection, EwasmOutputSelection,
        },
        StorageLayout,
    },
    info::ContractInfo,
    utils::canonicalize,
};
<<<<<<< HEAD
use eyre::Result;
use foundry_cli::opts::{CompilerArgs, CoreBuildArgs};
use foundry_common::{compile::ProjectCompiler, Shell};
use std::{collections::BTreeMap, fmt};
use tracing::trace;
=======
use serde_json::{to_value, Value};
use std::fmt;
>>>>>>> 120ae66d

/// CLI arguments for `forge inspect`.
#[derive(Debug, Clone, Parser)]
pub struct InspectArgs {
    /// The identifier of the contract to inspect in the form `(<path>:)?<contractname>`.
    pub contract: ContractInfo,

    /// The contract artifact field to inspect.
    #[clap(value_enum)]
    pub field: ContractArtifactField,

    /// Pretty print the selected field, if supported.
    #[clap(long)]
    pub pretty: bool,

    /// All build arguments are supported
    #[clap(flatten)]
    build: CoreBuildArgs,
}

impl InspectArgs {
    pub fn run(self) -> Result<()> {
        let InspectArgs { mut contract, field, build, pretty } = self;

        trace!(target: "forge", ?field, ?contract, "running forge inspect");

        // Map field to ContractOutputSelection
        let mut cos = build.compiler.extra_output;
        if !field.is_default() && !cos.iter().any(|selected| field == *selected) {
            cos.push(field.into());
        }

        // Run Optimized?
        let optimized = if let ContractArtifactField::AssemblyOptimized = field {
            true
        } else {
            build.compiler.optimize
        };

        // Build modified Args
        let modified_build_args = CoreBuildArgs {
            compiler: CompilerArgs { extra_output: cos, optimize: optimized, ..build.compiler },
            ..build
        };

        // Build the project
        let project = modified_build_args.project()?;
        let mut compiler = ProjectCompiler::new().quiet(true);
        if let Some(contract_path) = &mut contract.path {
            let target_path = canonicalize(&*contract_path)?;
            *contract_path = target_path.to_string_lossy().to_string();
            compiler = compiler.files([target_path]);
        }
        let output = compiler.compile(&project)?;

        // Find the artifact
        let artifact = output.find_contract(&contract).ok_or_else(|| {
            eyre::eyre!("Could not find artifact `{contract}` in the compiled artifacts")
        })?;

        // Match on ContractArtifactFields and pretty-print
        match field {
            ContractArtifactField::Abi => {
                let abi = artifact
                    .abi
                    .as_ref()
                    .ok_or_else(|| eyre::eyre!("Failed to fetch lossless ABI"))?;
                let abi_json = &abi.abi_value;
                if pretty {
                    let abi_json: RawAbi = serde_json::from_value(abi_json.clone())?;
                    let source: String = foundry_utils::abi::abi_to_solidity(&abi_json, "")?;
                    Shell::get().write_stdout(source, &Default::default())
                } else {
                    Shell::get().print_json(abi_json)
                }?;
            }
            ContractArtifactField::Bytecode => {
                print_json_str(&artifact.bytecode, Some("object"))?;
            }
            ContractArtifactField::DeployedBytecode => {
                print_json_str(&artifact.deployed_bytecode, Some("object"))?;
            }
            ContractArtifactField::Assembly | ContractArtifactField::AssemblyOptimized => {
                print_json(&artifact.assembly)?;
            }
            ContractArtifactField::MethodIdentifiers => {
                print_json(&artifact.method_identifiers)?;
            }
            ContractArtifactField::GasEstimates => {
                print_json(&artifact.gas_estimates)?;
            }
            ContractArtifactField::StorageLayout => {
                print_storage_layout(artifact.storage_layout.as_ref(), pretty)?;
            }
            ContractArtifactField::DevDoc => {
                print_json(&artifact.devdoc)?;
            }
            ContractArtifactField::Ir => {
                print_json(&artifact.ir)?;
            }
            ContractArtifactField::IrOptimized => {
                print_json_str(&artifact.ir_optimized, None)?;
            }
            ContractArtifactField::Metadata => {
                print_json(&artifact.metadata)?;
            }
            ContractArtifactField::UserDoc => {
                print_json(&artifact.userdoc)?;
            }
            ContractArtifactField::Ewasm => {
                print_json_str(&artifact.ewasm, None)?;
            }
            ContractArtifactField::Errors => {
<<<<<<< HEAD
                let Some(LosslessAbi { abi, .. }) = &artifact.abi else {
                    return sh_println!("{{}}")
                };
                let map = abi
                    .errors()
                    .map(|error| (error.abi_signature(), hex::encode(error.selector())))
                    .collect::<BTreeMap<_, _>>();
                print_json(&map)?;
            }
            ContractArtifactField::Events => {
                let Some(LosslessAbi { abi, .. }) = &artifact.abi else {
                    return sh_println!("{{}}")
                };
                let map = abi
                    .events()
                    .map(|event| (event.abi_signature(), hex::encode(event.signature())))
                    .collect::<BTreeMap<_, _>>();
                print_json(&map)?;
=======
                let mut out = serde_json::Map::new();
                if let Some(abi) = &artifact.abi {
                    // Print the signature of all errors
                    for er in abi.errors.iter().flat_map(|(_, errors)| errors) {
                        let types = er.inputs.iter().map(|p| p.ty.clone()).collect::<Vec<_>>();
                        let sig = format!("{:x}", er.selector());
                        let sig_trimmed = &sig[0..8];
                        out.insert(
                            format!("{}({})", er.name, types.join(",")),
                            sig_trimmed.to_string().into(),
                        );
                    }
                }
                println!("{}", serde_json::to_string_pretty(&out)?);
            }
            ContractArtifactField::Events => {
                let mut out = serde_json::Map::new();
                if let Some(abi) = &artifact.abi {
                    // print the signature of all events including anonymous
                    for ev in abi.events.iter().flat_map(|(_, events)| events) {
                        let types = ev.inputs.iter().map(|p| p.ty.clone()).collect::<Vec<_>>();
                        out.insert(
                            format!("{}({})", ev.name, types.join(",")),
                            format!("{:?}", ev.signature()).into(),
                        );
                    }
                }
                println!("{}", serde_json::to_string_pretty(&out)?);
>>>>>>> 120ae66d
            }
        };

        Ok(())
    }
}

<<<<<<< HEAD
pub fn print_storage_layout(storage_layout: &Option<StorageLayout>, pretty: bool) -> Result<()> {
    let Some(storage_layout) = storage_layout.as_ref() else {
        eyre::bail!("Could not get storage layout")
=======
pub fn print_abi(abi: &JsonAbi, pretty: bool) -> Result<()> {
    let s = if pretty {
        foundry_cli::utils::abi_to_solidity(abi, "")?
    } else {
        serde_json::to_string_pretty(&abi)?
    };
    println!("{s}");
    Ok(())
}

pub fn print_storage_layout(storage_layout: Option<&StorageLayout>, pretty: bool) -> Result<()> {
    let Some(storage_layout) = storage_layout else {
        eyre::bail!("Could not get storage layout");
>>>>>>> 120ae66d
    };

    if !pretty {
        return print_json(&storage_layout)
    }

    let mut table = Table::new();
    table.load_preset(ASCII_MARKDOWN);
    table.set_header(["Name", "Type", "Slot", "Offset", "Bytes", "Contract"]);

    for slot in &storage_layout.storage {
        let storage_type = storage_layout.types.get(&slot.storage_type);
<<<<<<< HEAD
        table.add_row(vec![
            slot.label.clone(),
            storage_type.as_ref().map_or_else(|| "?".into(), |t| t.label.clone()),
            slot.slot.clone(),
            slot.offset.to_string(),
            storage_type.as_ref().map_or_else(|| "?".into(), |t| t.number_of_bytes.clone()),
            slot.contract.clone(),
=======
        table.add_row([
            slot.label.as_str(),
            storage_type.map_or("?", |t| &t.label),
            &slot.slot,
            &slot.offset.to_string(),
            &storage_type.map_or("?", |t| &t.number_of_bytes),
            &slot.contract,
>>>>>>> 120ae66d
        ]);
    }

    Shell::get().write_stdout(table, &Default::default())
}

/// Contract level output selection
#[derive(Clone, Copy, Debug, PartialEq, Eq, PartialOrd, Ord, Hash)]
pub enum ContractArtifactField {
    Abi,
    Bytecode,
    DeployedBytecode,
    Assembly,
    AssemblyOptimized,
    MethodIdentifiers,
    GasEstimates,
    StorageLayout,
    DevDoc,
    Ir,
    IrOptimized,
    Metadata,
    UserDoc,
    Ewasm,
    Errors,
    Events,
}

macro_rules! impl_value_enum {
    (enum $name:ident { $($field:ident => $main:literal $(| $alias:literal)*),+ $(,)? }) => {
        impl $name {
            /// All the variants of this enum.
            pub const ALL: &'static [Self] = &[$(Self::$field),+];

            /// Returns the string representation of `self`.
            #[inline]
            pub const fn as_str(&self) -> &'static str {
                match self {
                    $(
                        Self::$field => $main,
                    )+
                }
            }

            /// Returns all the aliases of `self`.
            #[inline]
            pub const fn aliases(&self) -> &'static [&'static str] {
                match self {
                    $(
                        Self::$field => &[$($alias),*],
                    )+
                }
            }
        }

        impl ::clap::ValueEnum for $name {
            #[inline]
            fn value_variants<'a>() -> &'a [Self] {
                Self::ALL
            }

            #[inline]
            fn to_possible_value(&self) -> Option<::clap::builder::PossibleValue> {
                Some(::clap::builder::PossibleValue::new(Self::as_str(self)).aliases(Self::aliases(self)))
            }

            #[inline]
            fn from_str(input: &str, ignore_case: bool) -> Result<Self, String> {
                let _ = ignore_case;
                <Self as ::std::str::FromStr>::from_str(input)
            }
        }

        impl ::std::str::FromStr for $name {
            type Err = String;

            fn from_str(s: &str) -> Result<Self, Self::Err> {
                match s {
                    $(
                        $main $(| $alias)* => Ok(Self::$field),
                    )+
                    _ => Err(format!(concat!("Invalid ", stringify!($name), " value: {}"), s)),
                }
            }
        }
    };
}

impl_value_enum! {
    enum ContractArtifactField {
        Abi               => "abi",
        Bytecode          => "bytecode" | "bytes" | "b",
        DeployedBytecode  => "deployedBytecode" | "deployed_bytecode" | "deployed-bytecode"
                             | "deployed" | "deployedbytecode",
        Assembly          => "assembly" | "asm",
        AssemblyOptimized => "assemblyOptimized" | "asmOptimized" | "assemblyoptimized"
                             | "assembly_optimized" | "asmopt" | "assembly-optimized"
                             | "asmo" | "asm-optimized" | "asmoptimized" | "asm_optimized",
        MethodIdentifiers => "methodIdentifiers" | "methodidentifiers" | "methods"
                             | "method_identifiers" | "method-identifiers" | "mi",
        GasEstimates      => "gasEstimates" | "gas" | "gas_estimates" | "gas-estimates"
                             | "gasestimates",
        StorageLayout     => "storageLayout" | "storage_layout" | "storage-layout"
                             | "storagelayout" | "storage",
        DevDoc            => "devdoc" | "dev-doc" | "devDoc",
        Ir                => "ir" | "iR" | "IR",
        IrOptimized       => "irOptimized" | "ir-optimized" | "iroptimized" | "iro" | "iropt",
        Metadata          => "metadata" | "meta",
        UserDoc           => "userdoc" | "userDoc" | "user-doc",
        Ewasm             => "ewasm" | "e-wasm",
        Errors            => "errors" | "er",
        Events            => "events" | "ev",
    }
}

impl From<ContractArtifactField> for ContractOutputSelection {
    fn from(field: ContractArtifactField) -> Self {
        type Caf = ContractArtifactField;
        match field {
            Caf::Abi => Self::Abi,
            Caf::Bytecode => Self::Evm(EvmOutputSelection::ByteCode(BytecodeOutputSelection::All)),
            Caf::DeployedBytecode => Self::Evm(EvmOutputSelection::DeployedByteCode(
                DeployedBytecodeOutputSelection::All,
            )),
            Caf::Assembly | Caf::AssemblyOptimized => Self::Evm(EvmOutputSelection::Assembly),
            Caf::MethodIdentifiers => Self::Evm(EvmOutputSelection::MethodIdentifiers),
            Caf::GasEstimates => Self::Evm(EvmOutputSelection::GasEstimates),
            Caf::StorageLayout => Self::StorageLayout,
            Caf::DevDoc => Self::DevDoc,
            Caf::Ir => Self::Ir,
            Caf::IrOptimized => Self::IrOptimized,
            Caf::Metadata => Self::Metadata,
            Caf::UserDoc => Self::UserDoc,
            Caf::Ewasm => Self::Ewasm(EwasmOutputSelection::All),
            Caf::Errors => Self::Abi,
            Caf::Events => Self::Abi,
        }
    }
}

impl PartialEq<ContractOutputSelection> for ContractArtifactField {
    fn eq(&self, other: &ContractOutputSelection) -> bool {
        type Cos = ContractOutputSelection;
        type Eos = EvmOutputSelection;
        matches!(
            (self, other),
            (Self::Abi | Self::Events, Cos::Abi) |
                (Self::Errors, Cos::Abi) |
                (Self::Bytecode, Cos::Evm(Eos::ByteCode(_))) |
                (Self::DeployedBytecode, Cos::Evm(Eos::DeployedByteCode(_))) |
                (Self::Assembly | Self::AssemblyOptimized, Cos::Evm(Eos::Assembly)) |
                (Self::MethodIdentifiers, Cos::Evm(Eos::MethodIdentifiers)) |
                (Self::GasEstimates, Cos::Evm(Eos::GasEstimates)) |
                (Self::StorageLayout, Cos::StorageLayout) |
                (Self::DevDoc, Cos::DevDoc) |
                (Self::Ir, Cos::Ir) |
                (Self::IrOptimized, Cos::IrOptimized) |
                (Self::Metadata, Cos::Metadata) |
                (Self::UserDoc, Cos::UserDoc) |
                (Self::Ewasm, Cos::Ewasm(_))
        )
    }
}

impl fmt::Display for ContractArtifactField {
    fn fmt(&self, f: &mut fmt::Formatter<'_>) -> fmt::Result {
        f.write_str(self.as_str())
    }
}

impl ContractArtifactField {
    /// Returns true if this field is generated by default.
    pub const fn is_default(&self) -> bool {
        matches!(self, Self::Bytecode | Self::DeployedBytecode)
    }
}

fn print_json(obj: &impl serde::Serialize) -> Result<()> {
    Shell::get().print_json(obj)
}

fn print_json_str(obj: &impl serde::Serialize, key: Option<&str>) -> Result<()> {
    let value = serde_json::to_value(obj)?;
    let mut value_ref = &value;
    if let Some(key) = key {
        if let Some(value2) = value.get(key) {
            value_ref = value2;
        }
    }
    let s = value_ref.as_str().ok_or_else(|| eyre::eyre!("not a string: {value}"))?;
    sh_println!("{s}")
}

#[cfg(test)]
mod tests {
    use super::*;

    #[test]
    fn contract_output_selection() {
        for &field in ContractArtifactField::ALL {
            let selection: ContractOutputSelection = field.into();
            assert_eq!(field, selection);

            let s = field.as_str();
            assert_eq!(s, field.to_string());
            assert_eq!(s.parse::<ContractArtifactField>().unwrap(), field);
            for alias in field.aliases() {
                assert_eq!(alias.parse::<ContractArtifactField>().unwrap(), field);
            }
        }
    }
}<|MERGE_RESOLUTION|>--- conflicted
+++ resolved
@@ -1,19 +1,12 @@
 use alloy_json_abi::JsonAbi;
 use clap::Parser;
 use comfy_table::{presets::ASCII_MARKDOWN, Table};
-<<<<<<< HEAD
-use ethers::{
-    abi::{ErrorExt, EventExt, RawAbi},
-    prelude::{
-        artifacts::output_selection::{
-=======
 use eyre::Result;
 use foundry_cli::opts::{CompilerArgs, CoreBuildArgs};
 use foundry_common::compile;
 use foundry_compilers::{
     artifacts::{
         output_selection::{
->>>>>>> 120ae66d
             BytecodeOutputSelection, ContractOutputSelection, DeployedBytecodeOutputSelection,
             EvmOutputSelection, EwasmOutputSelection,
         },
@@ -22,16 +15,8 @@
     info::ContractInfo,
     utils::canonicalize,
 };
-<<<<<<< HEAD
-use eyre::Result;
-use foundry_cli::opts::{CompilerArgs, CoreBuildArgs};
-use foundry_common::{compile::ProjectCompiler, Shell};
-use std::{collections::BTreeMap, fmt};
-use tracing::trace;
-=======
 use serde_json::{to_value, Value};
 use std::fmt;
->>>>>>> 120ae66d
 
 /// CLI arguments for `forge inspect`.
 #[derive(Debug, Clone, Parser)]
@@ -145,26 +130,6 @@
                 print_json_str(&artifact.ewasm, None)?;
             }
             ContractArtifactField::Errors => {
-<<<<<<< HEAD
-                let Some(LosslessAbi { abi, .. }) = &artifact.abi else {
-                    return sh_println!("{{}}")
-                };
-                let map = abi
-                    .errors()
-                    .map(|error| (error.abi_signature(), hex::encode(error.selector())))
-                    .collect::<BTreeMap<_, _>>();
-                print_json(&map)?;
-            }
-            ContractArtifactField::Events => {
-                let Some(LosslessAbi { abi, .. }) = &artifact.abi else {
-                    return sh_println!("{{}}")
-                };
-                let map = abi
-                    .events()
-                    .map(|event| (event.abi_signature(), hex::encode(event.signature())))
-                    .collect::<BTreeMap<_, _>>();
-                print_json(&map)?;
-=======
                 let mut out = serde_json::Map::new();
                 if let Some(abi) = &artifact.abi {
                     // Print the signature of all errors
@@ -193,7 +158,6 @@
                     }
                 }
                 println!("{}", serde_json::to_string_pretty(&out)?);
->>>>>>> 120ae66d
             }
         };
 
@@ -201,11 +165,6 @@
     }
 }
 
-<<<<<<< HEAD
-pub fn print_storage_layout(storage_layout: &Option<StorageLayout>, pretty: bool) -> Result<()> {
-    let Some(storage_layout) = storage_layout.as_ref() else {
-        eyre::bail!("Could not get storage layout")
-=======
 pub fn print_abi(abi: &JsonAbi, pretty: bool) -> Result<()> {
     let s = if pretty {
         foundry_cli::utils::abi_to_solidity(abi, "")?
@@ -219,7 +178,6 @@
 pub fn print_storage_layout(storage_layout: Option<&StorageLayout>, pretty: bool) -> Result<()> {
     let Some(storage_layout) = storage_layout else {
         eyre::bail!("Could not get storage layout");
->>>>>>> 120ae66d
     };
 
     if !pretty {
@@ -232,15 +190,6 @@
 
     for slot in &storage_layout.storage {
         let storage_type = storage_layout.types.get(&slot.storage_type);
-<<<<<<< HEAD
-        table.add_row(vec![
-            slot.label.clone(),
-            storage_type.as_ref().map_or_else(|| "?".into(), |t| t.label.clone()),
-            slot.slot.clone(),
-            slot.offset.to_string(),
-            storage_type.as_ref().map_or_else(|| "?".into(), |t| t.number_of_bytes.clone()),
-            slot.contract.clone(),
-=======
         table.add_row([
             slot.label.as_str(),
             storage_type.map_or("?", |t| &t.label),
@@ -248,7 +197,6 @@
             &slot.offset.to_string(),
             &storage_type.map_or("?", |t| &t.number_of_bytes),
             &slot.contract,
->>>>>>> 120ae66d
         ]);
     }
 
