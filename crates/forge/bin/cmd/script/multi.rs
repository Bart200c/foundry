--- conflicted
+++ resolved
@@ -155,17 +155,8 @@
                 )
                 .await
             {
-<<<<<<< HEAD
-                Ok(_) => {
-                    if self.verify {
-                        return sequence.verify_contracts(config, verify.clone()).await;
-                    }
-                    Ok(())
-                }
-=======
                 Ok(_) if self.verify => sequence.verify_contracts(config, verify.clone()).await,
                 Ok(_) => Ok(()),
->>>>>>> f0166ccf
                 Err(err) => Err(err),
             };
             results.push(result);
