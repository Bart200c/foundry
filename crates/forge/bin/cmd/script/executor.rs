--- conflicted
+++ resolved
@@ -15,11 +15,7 @@
     utils::CallKind,
 };
 use foundry_cli::utils::{ensure_clean_constructor, needs_setup};
-<<<<<<< HEAD
-use foundry_common::{provider::ethers::RpcUrl, shell};
-=======
-use foundry_common::{shell, types::ToEthers, RpcUrl};
->>>>>>> f0166ccf
+use foundry_common::{provider::ethers::RpcUrl, shell, types::{ToAlloy, ToEthers}};
 use foundry_compilers::artifacts::CompactContractBytecode;
 use futures::future::join_all;
 use parking_lot::RwLock;
@@ -175,13 +171,8 @@
                                         return Some(AdditionalContract {
                                             opcode: node.kind(),
                                             address: node.trace.address,
-<<<<<<< HEAD
-                                            init_code: node.trace.data.as_bytes().to_vec(),
-                                        });
-=======
                                             init_code: node.trace.data.as_bytes().to_vec().into(),
                                         })
->>>>>>> f0166ccf
                                     }
                                     None
                                 })
