--- conflicted
+++ resolved
@@ -7,10 +7,6 @@
 use futures::FutureExt;
 use serde::{Deserialize, Serialize};
 use std::{collections::HashMap, path::PathBuf};
-<<<<<<< HEAD
-use tracing::trace;
-=======
->>>>>>> 120ae66d
 
 pub static SOURCIFY_URL: &str = "https://sourcify.dev/server/";
 
@@ -38,15 +34,10 @@
             .run_async(|| {
                 async {
                     sh_println!(
-                        "\nSubmitting verification for [{}] {:?}.",
+                        "\nSubmitting verification for [{}] {}",
                         args.contract.name,
-<<<<<<< HEAD
-                        to_checksum(&args.address, None)
-                    )?;
-=======
-                        args.address.to_string()
+                        args.address,
                     );
->>>>>>> 120ae66d
                     let response = client
                         .post(args.verifier.verifier_url.as_deref().unwrap_or(SOURCIFY_URL))
                         .header("Content-Type", "application/json")
