--- conflicted
+++ resolved
@@ -61,23 +61,14 @@
         }
 
         if let Some(name) = &trace.contract {
-<<<<<<< HEAD
-            let contract_name = name.rsplit(':').next().unwrap().to_string();
-=======
             let contract_name = name.rsplit(':').next().unwrap_or(name.as_str());
->>>>>>> 120ae66d
             // If the user listed the contract in 'gas_reports' (the foundry.toml field) a
             // report for the contract is generated even if it's listed in the ignore
             // list. This is addressed this way because getting a report you don't expect is
             // preferable than not getting one you expect. A warning is printed to stderr
             // indicating the "double listing".
-<<<<<<< HEAD
-            if self.report_for.contains(&contract_name) && self.ignore.contains(&contract_name) {
-                let _ = sh_eprintln!(
-=======
             if self.report_for.contains(contract_name) && self.ignore.contains(contract_name) {
                 eprintln!(
->>>>>>> 120ae66d
                     "{}: {} is listed in both 'gas_reports' and 'gas_reports_ignore'.",
                     yansi::Paint::yellow("warning").bold(),
                     contract_name
